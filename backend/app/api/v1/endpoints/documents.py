import uuid
import logging
import os # Needed for path operations (splitext)
from typing import List, Optional, Dict, Any
from fastapi import (
    APIRouter, HTTPException, status, Query, Depends,
    UploadFile, File, Form
)
# Add PlainTextResponse for the new endpoint's return type
from fastapi.responses import PlainTextResponse, JSONResponse # Added JSONResponse
from datetime import datetime, timezone
import httpx # Import httpx for making external API calls
import re # Import re for word count calculation
import asyncio # Added for asyncio.to_thread

# Import models
from ....models.document import Document, DocumentCreate, DocumentUpdate
from ....models.result import Result, ResultCreate, ResultUpdate, ParagraphResult
from ....models.enums import DocumentStatus, ResultStatus, FileType, BatchPriority, BatchStatus
from ....models.batch import Batch, BatchCreate, BatchUpdate, BatchWithDocuments

# Import CRUD functions
from ....db import crud

# Import Authentication Dependency
from ....core.security import get_current_user_payload

# Import Blob Storage Service
from ....services.blob_storage import upload_file_to_blob, download_blob_as_bytes

# Import Text Extraction Service
from ....services.text_extraction import extract_text_from_bytes
from ....queue import enqueue_assessment_task # RESOLVED CONFLICT 1

# Import external API URL from config (assuming you add it there)
# from ....core.config import ML_API_URL, ML_RECAPTCHA_SECRET # Placeholder - add these to config.py
# --- TEMPORARY: Define URLs directly here until added to config ---
# Use the URL provided by the user
ML_API_URL="https://fa-sdt-uks-aitextdet-prod.azurewebsites.net/api/ai-text-detection?code=PZrMzMk1VBBCyCminwvgUfzv_YGhVU-5E1JIs2if7zqiAzFuMhUC-g%3D%3D"
# ML_RECAPTCHA_SECRET="6LfAEWwqAAAAAKCk5TXLVa7L9tSY-850idoUwOgr" # Store securely if needed - currently unused
# --- END TEMPORARY ---

# Setup logger
logger = logging.getLogger(__name__)

# Add logging right at module import time
logger.info("---- documents.py module loaded ----")

# --- IMPORTANT: Define the router instance ---
router = APIRouter(
    prefix="/documents",
    tags=["Documents"]
)
# --- End router definition ---

# === Document API Endpoints (Protected) ===

@router.post(
    "/upload",
    response_model=Document, # Return document metadata on successful upload
    status_code=status.HTTP_201_CREATED,
    summary="Upload a new document for analysis (Protected)",
    description="Uploads a file (PDF, DOCX, TXT, PNG, JPG), stores it in blob storage, "
                "creates a document metadata record, and queues it for analysis. "
                "Requires authentication."
)
async def upload_document(
    # Use Form(...) for fields sent alongside the file
    student_id: uuid.UUID = Form(..., description="Internal ID of the student associated with the document"),
    assignment_id: uuid.UUID = Form(..., description="ID of the assignment associated with the document"),
    # Use File(...) for the file upload itself
    file: UploadFile = File(..., description="The document file to upload (PDF, DOCX, TXT, PNG, JPG)"),
    # === Add Authentication Dependency ===
    current_user_payload: Dict[str, Any] = Depends(get_current_user_payload)
):
    """
    Protected endpoint to upload a document, store it, create metadata,
    and initiate the analysis process.
    """
    user_kinde_id = current_user_payload.get("sub")
    original_filename = file.filename or "unknown_file"
    logger.info(f"User {user_kinde_id} attempting to upload document '{original_filename}' for student {student_id}, assignment {assignment_id}")

    # --- Authorization Check ---
    # TODO: Implement proper authorization. Can this user upload a document for this student/assignment?
    logger.warning(f"Authorization check needed for user {user_kinde_id} uploading for student {student_id} / assignment {assignment_id}")
    # --- End Authorization Check ---

    # --- File Type Validation ---
    content_type = file.content_type
    file_extension = os.path.splitext(original_filename)[1].lower()
    file_type_enum : Optional[FileType] = None
    if file_extension == ".pdf" and content_type == "application/pdf": file_type_enum = FileType.PDF
    elif file_extension == ".docx" and content_type == "application/vnd.openxmlformats-officedocument.wordprocessingml.document": file_type_enum = FileType.DOCX
    elif file_extension == ".txt" and content_type == "text/plain": file_type_enum = FileType.TXT
    elif file_extension == ".png" and content_type == "image/png": file_type_enum = FileType.PNG
    elif file_extension in [".jpg", ".jpeg"] and content_type == "image/jpeg": file_type_enum = FileType.JPG # Store as JPG
    # Add TEXT as alias for TXT if needed based on your enum
    elif file_extension == ".txt" and file_type_enum is None: file_type_enum = FileType.TEXT

    if file_type_enum is None:
        raise HTTPException(
            status_code=status.HTTP_415_UNSUPPORTED_MEDIA_TYPE,
            detail=f"Unsupported file type: {original_filename} ({content_type}). Supported types: PDF, DOCX, TXT, PNG, JPG/JPEG."
        )
    # --- End File Type Validation ---

    # 1. Upload file to Blob Storage
    try:
        blob_name = await upload_file_to_blob(upload_file=file)
        if blob_name is None:
            raise HTTPException(status.HTTP_500_INTERNAL_SERVER_ERROR,"Failed to upload file to storage.")
    except Exception as e:
        logger.error(f"Error during file upload service call: {e}", exc_info=True)
        raise HTTPException(status.HTTP_500_INTERNAL_SERVER_ERROR,"An error occurred during file upload processing.")

    # 2. Create Document metadata record in DB
    now = datetime.now(timezone.utc)
    document_data = DocumentCreate(
        original_filename=original_filename,
        storage_blob_path=blob_name,
        file_type=file_type_enum,
        upload_timestamp=now,
        student_id=student_id,
        assignment_id=assignment_id,
        status=DocumentStatus.UPLOADED, # Correctly uses Enum
        teacher_id=user_kinde_id # ADDED: Pass the teacher's Kinde ID
    )
    created_document = await crud.create_document(document_in=document_data)
    if not created_document:
        # TODO: Consider deleting the uploaded blob if DB record creation fails
        logger.error(f"Failed to create document metadata record in DB for blob {blob_name}")
        raise HTTPException(status.HTTP_500_INTERNAL_SERVER_ERROR,"Failed to save document metadata after upload.")

    # 3. Create initial Result record
    result_data = ResultCreate(
        score=None, status=ResultStatus.PENDING, result_timestamp=now, document_id=created_document.id, teacher_id=user_kinde_id
        # paragraph_results will be None by default from the model
    )
    created_result = await crud.create_result(result_in=result_data)
    if not created_result:
        logger.error(f"Failed to create initial pending result record for document {created_document.id}")
        # Decide if this should cause the whole upload request to fail - maybe not?

    # 4. Enqueue document for assessment
    enqueue_success = await enqueue_assessment_task(
        document_id=created_document.id,
        user_id=user_kinde_id,
        priority_level=created_document.processing_priority or 0,
    )

    if enqueue_success:
        updated_doc = await crud.update_document_status(
            document_id=created_document.id,
            teacher_id=user_kinde_id,
            status=DocumentStatus.QUEUED,
        )
        if updated_doc:
            created_document = updated_doc
    else:
        logger.error(
            f"Failed to enqueue assessment task for document {created_document.id}"
        )

    logger.info(
        f"Document {created_document.id} uploaded and queued for assessment."
    )

    return created_document


@router.post(
    "/{document_id}/assess",
    response_model=Result, # Return the final Result object
    status_code=status.HTTP_200_OK, # Return 200 OK on successful assessment
    summary="Trigger AI Assessment and get Result (Protected)",
    description="Fetches document text, calls the external ML API for AI detection, "
                "updates the result/document status, and returns the final result. "
                "Requires authentication."
)
async def trigger_assessment(
    document_id: uuid.UUID,
    current_user_payload: Dict[str, Any] = Depends(get_current_user_payload)
):
    """
    Protected endpoint to trigger the AI assessment for a document.
    Fetches text, calls external API, updates DB, returns result.
    """
    user_kinde_id = current_user_payload.get("sub")
    logger.info(f"User {user_kinde_id} attempting to trigger assessment for document ID: {document_id}")

    # --- Get Document & Authorization Check ---
    document = await crud.get_document_by_id(
        document_id=document_id,
        teacher_id=user_kinde_id # <<< This ensures the document belongs to the user
    )
    if document is None:
        raise HTTPException(status_code=status.HTTP_404_NOT_FOUND, detail=f"Document with ID {document_id} not found or not accessible by user.")

    # Ensure document.teacher_id is available, otherwise use user_kinde_id as a fallback.
    # Given the above fetch, document.teacher_id should match user_kinde_id.
    auth_teacher_id = document.teacher_id if document.teacher_id else user_kinde_id
    if not auth_teacher_id:
        logger.error(f"Critical: teacher_id is missing for document {document_id} during assessment trigger by user {user_kinde_id}.")
        raise HTTPException(status_code=status.HTTP_500_INTERNAL_SERVER_ERROR, detail="Internal server error: Missing teacher identifier.")


    # TODO: Implement proper authorization check: Can user trigger assessment for this document?
    logger.warning(f"Authorization check needed for user {user_kinde_id} triggering assessment for document {document_id}")

    # Check if assessment can be triggered (e.g., only if UPLOADED or maybe ERROR)
    # RESOLVED CONFLICT 2 - Using multi-line style from 'main'
    if document.status not in [
        DocumentStatus.UPLOADED,
        DocumentStatus.ERROR,
        DocumentStatus.FAILED,
    ]:
        logger.warning(f"Document {document_id} status is '{document.status}'. Assessment cannot be triggered.")
        # Return the existing result instead of erroring if it's already completed/processing
        existing_result = await crud.get_result_by_document_id(document_id=document_id, teacher_id=auth_teacher_id) # Pass teacher_id here too
        if existing_result:
            # Return 200 OK with the existing result if already completed or processing
            if existing_result.status in [
                ResultStatus.COMPLETED,
                ResultStatus.ASSESSING,
                ResultStatus.RETRYING,
            ]:
                logger.info(f"Assessment already completed or in progress for doc {document_id}. Returning existing result.")
                return existing_result
            else:
                # If status is PENDING or ERROR, allow re-triggering below
                pass
        else:
            # This case is odd (doc status implies assessment happened, but no result found)
            raise HTTPException(
                status_code=status.HTTP_409_CONFLICT,
                detail=f"Assessment cannot be triggered. Document status is {document.status}, but no result found."
            )

    # --- Update Status to PROCESSING ---
    logger.debug(f"Attempting to set document {document_id} to PROCESSING.")
    await crud.update_document_status(document_id=document_id, teacher_id=auth_teacher_id, status=DocumentStatus.PROCESSING)
    logger.debug(f"Document {document_id} status updated to PROCESSING. Fetching result.")

    result = await crud.get_result_by_document_id(document_id=document_id, teacher_id=auth_teacher_id) # Pass teacher_id
    logger.debug(f"Result for doc {document_id} after fetching: {result}")

    if result:
        # --- Pass dictionary directly to crud.update_result ---
        logger.debug(f"Attempting to update existing result {result.id} for doc {document_id} to ASSESSING.")
        update_success = await crud.update_result(result_id=result.id, update_data={"status": ResultStatus.ASSESSING}, teacher_id=auth_teacher_id) # Added teacher_id if update_result supports it
        if update_success:
            logger.info(f"Existing result record {result.id} for doc {document_id} updated to status ASSESSING successfully.")
            logger.debug(f"Updated result object: {update_success}") # Log the returned object
        else:
            logger.error(f"Failed to update existing result record {result.id} for doc {document_id} to status ASSESSING.")
    else:
        # Handle case where result record didn't exist (should have been created on upload)
        logger.warning(f"Result record missing for document {document_id} during assessment trigger. Creating one now with ASSESSING status.")
        result_data = ResultCreate(
            score=None, 
            status=ResultStatus.ASSESSING, # Start with ASSESSING status
            # result_timestamp is not part of ResultCreate, it's set by DB model or CRUD
            document_id=document_id, 
            teacher_id=auth_teacher_id # Use the authenticated user's ID
        )
        logger.debug(f"Attempting to create new result for doc {document_id} with data: {result_data.model_dump_json()}")
        created_result = await crud.create_result(result_in=result_data)
        if not created_result:
            logger.error(f"Failed to create missing result record for document {document_id}. Assessment cannot proceed.")
            # If creation fails even here, revert doc status and raise error
            logger.debug(f"Reverting document {document_id} status to ERROR due to failed result creation.")
            await crud.update_document_status(document_id=document_id, teacher_id=auth_teacher_id, status=DocumentStatus.ERROR)
            raise HTTPException(status_code=500, detail="Internal error: Failed to create necessary result record.")
        else:
            logger.info(f"Successfully created missing result record {created_result.id} for doc {document_id} with status ASSESSING.")
            logger.debug(f"Newly created result object: {created_result}")
            result = created_result # Use the newly created result for subsequent steps

    # --- Text Extraction ---
    extracted_text: Optional[str] = None
    character_count: Optional[int] = None # Initialize
    word_count: Optional[int] = None      # Initialize
    try:
        # Convert file_type string back to Enum member if needed
        file_type_enum_member: Optional[FileType] = None
        if isinstance(document.file_type, str):
            for member in FileType:
                if member.value.lower() == document.file_type.lower():
                    file_type_enum_member = member
                    break
        elif isinstance(document.file_type, FileType):
            file_type_enum_member = document.file_type

        if not file_type_enum_member:
            logger.error(f"Could not map document.file_type '{document.file_type}' to FileType enum for doc {document_id}")
            raise HTTPException(status_code=500, detail="Internal error: Could not determine file type for text extraction.")

        # Download blob as bytes
        file_bytes = await download_blob_as_bytes(document.storage_blob_path)
        if file_bytes is None:
            logger.error(f"Failed to download blob {document.storage_blob_path} for document {document_id}")
            # Update status to error and raise
            await crud.update_document_status(document_id=document_id, teacher_id=auth_teacher_id, status=DocumentStatus.ERROR)
            if result: # Check if result exists before trying to update it
                await crud.update_result(result_id=result.id, update_data={"status": ResultStatus.ERROR}, teacher_id=auth_teacher_id)
            raise HTTPException(status.HTTP_500_INTERNAL_SERVER_ERROR, "Failed to retrieve document content from storage for assessment.")

        # Call the synchronous extract_text_from_bytes in a separate thread
        logger.info(f"Offloading text extraction for document {document_id} to a separate thread.")
        extracted_text = await asyncio.to_thread(extract_text_from_bytes, file_bytes, file_type_enum_member)
        logger.info(f"Text extraction completed for document {document_id}. Chars: {len(extracted_text) if extracted_text else 0}")

        if extracted_text is None:
            # This implies an error during extraction or unsupported type by the extraction func itself
            logger.warning(f"Text extraction returned None for document {document.id} ({document.file_type}).")
            # Return empty string if extraction fails, or raise specific error if preferred
            extracted_text = "" # Ensure it's a string for later use
        
        # Calculate character count
        character_count = len(extracted_text)
        # Calculate word count (split by whitespace, filter empty)
        words = re.split(r'\s+', extracted_text.strip()) # Use regex for robust splitting
        word_count = len([word for word in words if word]) # Count non-empty strings
        logger.info(f"Calculated counts for document {document_id}: Chars={character_count}, Words={word_count}")

    except FileNotFoundError:
        logger.error(f"File not found in blob storage for document {document_id} at path {document.storage_blob_path}", exc_info=True)
        await crud.update_document_status(
            document_id=document.id, 
            teacher_id=auth_teacher_id, 
            status=DocumentStatus.ERROR,
        )
        if result: await crud.update_result(result_id=result.id, update_data={"status": ResultStatus.ERROR}, teacher_id=auth_teacher_id)
        raise HTTPException(status_code=status.HTTP_500_INTERNAL_SERVER_ERROR, detail="Error accessing document file for text extraction.")
    except ValueError as e: # Catch specific error from text_extraction if it raises one for unsupported types
        logger.error(f"Text extraction error for document {document.id}: {e}", exc_info=True)
        await crud.update_document_status(
            document_id=document.id, 
            teacher_id=auth_teacher_id, 
            status=DocumentStatus.ERROR
        )
        if result: await crud.update_result(result_id=result.id, update_data={"status": ResultStatus.ERROR}, teacher_id=auth_teacher_id)
        raise HTTPException(status_code=status.HTTP_415_UNSUPPORTED_MEDIA_TYPE, detail=str(e))
    except Exception as e:
        logger.error(f"Unexpected error during text extraction for document {document_id}: {e}", exc_info=True)
        await crud.update_document_status(
            document_id=document.id, 
            teacher_id=auth_teacher_id, 
            status=DocumentStatus.ERROR
        )
<<<<<<< HEAD
        if result: await crud.update_result(result_id=result.id, update_data={"status": ResultStatus.ERROR}, teacher_id=auth_teacher_id) # Added teacher_id
=======
        if result: await crud.update_result(result_id=result.id, update_data={"status": ResultStatus.ERROR}, teacher_id=auth_teacher_id)
>>>>>>> 09b379a9
        raise HTTPException(status_code=status.HTTP_500_INTERNAL_SERVER_ERROR, detail="Failed to extract text from document.")

    # This check should be redundant if extracted_text = "" is used above when None.
    # if extracted_text is None: 
    #     logger.error(f"Text extraction resulted in None for document {document_id}")
    #     await crud.update_document_status(document_id=document.id, teacher_id=auth_teacher_id, status=DocumentStatus.ERROR)
    #     if result: await crud.update_result(result_id=result.id, update_data={"status": ResultStatus.ERROR}, teacher_id=auth_teacher_id)
    #     raise HTTPException(status_code=500, detail="Text content could not be extracted.")
        
    # --- ML API Call ---
    ai_score: Optional[float] = None
    ml_label: Optional[str] = None
    ml_ai_generated: Optional[bool] = None
    ml_human_generated: Optional[bool] = None
    ml_paragraph_results_raw: Optional[List[Dict[str, Any]]] = None

    try:
        ml_payload = {"text": extracted_text} # No need for `if extracted_text else ""` due to earlier assignment
        headers = {'Content-Type': 'application/json'}

        logger.info(f"Calling ML API for document {document_id} at {ML_API_URL}")
        async with httpx.AsyncClient(timeout=60.0) as client:
            response = await client.post(ML_API_URL, json=ml_payload, headers=headers)
            response.raise_for_status()

            ml_response_data = response.json()
            logger.info(f"ML API response for document {document_id}: {ml_response_data}")

            if isinstance(ml_response_data, dict):
                ml_ai_generated = ml_response_data.get("ai_generated")
                ml_human_generated = ml_response_data.get("human_generated")
                if not isinstance(ml_ai_generated, bool): ml_ai_generated = None
                if not isinstance(ml_human_generated, bool): ml_human_generated = None

                if ("results" in ml_response_data and isinstance(ml_response_data["results"], list)):
                    ml_paragraph_results_raw = ml_response_data["results"]
                    logger.info(f"Extracted {len(ml_paragraph_results_raw)} raw paragraph results.")
                    
                    if len(ml_paragraph_results_raw) > 0 and isinstance(ml_paragraph_results_raw[0], dict):
                        first_paragraph_result = ml_paragraph_results_raw[0] # Renamed for clarity
                        ml_label = first_paragraph_result.get("label")
                        if not isinstance(ml_label, str): ml_label = None

                        score_value = first_paragraph_result.get("probability")
                        if isinstance(score_value, (int, float)):
                            ai_score = float(score_value)
                            ai_score = max(0.0, min(1.0, ai_score))
                            logger.info(f"Extracted overall AI probability score from first paragraph: {ai_score}")
                        else:
                            logger.warning(f"ML API returned non-numeric probability in first result: {score_value}")
                            ai_score = None
                    else: logger.warning("ML API 'results' list is empty or first item is not a dict.")
                else: logger.warning("ML API response missing 'results' list.")
            else: raise ValueError("ML API response format unexpected (not a dict).")

    except httpx.HTTPStatusError as e:
        logger.error(f"HTTP error calling ML API for document {document_id}: {e.response.status_code} - {e.response.text}", exc_info=False)
        await crud.update_document_status(
            document_id=document_id,
            teacher_id=auth_teacher_id,
            status=DocumentStatus.ERROR,
            character_count=character_count,
            word_count=word_count
        )
        if result: await crud.update_result(result_id=result.id, update_data={"status": ResultStatus.ERROR}, teacher_id=auth_teacher_id)
        raise HTTPException(status_code=status.HTTP_502_BAD_GATEWAY, detail=f"Error communicating with AI detection service: {e.response.status_code}")
    except ValueError as e:
        logger.error(f"Error processing ML API response for document {document_id}: {e}", exc_info=True)
        await crud.update_document_status(
            document_id=document_id,
            teacher_id=auth_teacher_id,
            status=DocumentStatus.ERROR,
            character_count=character_count,
            word_count=word_count
        )
        if result: await crud.update_result(result_id=result.id, update_data={"status": ResultStatus.ERROR}, teacher_id=auth_teacher_id)
        raise HTTPException(status_code=status.HTTP_500_INTERNAL_SERVER_ERROR, detail=f"Failed to process AI detection result: {e}")
    except Exception as e:
        logger.error(f"Unexpected error during ML API call or processing for document {document_id}: {e}", exc_info=True)
        await crud.update_document_status(
            document_id=document_id,
            teacher_id=auth_teacher_id,
            status=DocumentStatus.ERROR,
            character_count=character_count,
            word_count=word_count
        )
        if result: await crud.update_result(result_id=result.id, update_data={"status": ResultStatus.ERROR}, teacher_id=auth_teacher_id)
        raise HTTPException(status_code=status.HTTP_500_INTERNAL_SERVER_ERROR, detail=f"Failed to get AI detection result: {e}")


    # --- Update DB with Result ---
    final_result_obj: Optional[Result] = None # Renamed to avoid clash
    try:
        if result: # Result object should exist
            update_payload_dict = {
                "status": ResultStatus.COMPLETED.value, 
                "result_timestamp": datetime.now(timezone.utc)
            }
            if ai_score is not None: update_payload_dict["score"] = ai_score
            if ml_label is not None: update_payload_dict["label"] = ml_label
            if ml_ai_generated is not None: update_payload_dict["ai_generated"] = ml_ai_generated
            if ml_human_generated is not None: update_payload_dict["human_generated"] = ml_human_generated
            
            if ml_paragraph_results_raw is not None:
                if isinstance(ml_paragraph_results_raw, list) and all(isinstance(item, dict) for item in ml_paragraph_results_raw):
                    update_payload_dict["paragraph_results"] = ml_paragraph_results_raw
                else:
                    logger.error(f"ml_paragraph_results_raw is not a list of dicts for doc {document_id}. Skipping save.")

            logger.debug(f"Attempting to update Result {result.id} with payload: {update_payload_dict}")
            final_result_obj = await crud.update_result(result_id=result.id, update_data=update_payload_dict, teacher_id=auth_teacher_id)

            if final_result_obj:
                logger.info(f"Successfully updated result for document {document_id}")
                logger.debug(
                    f"Calling update_document_status for COMPLETED. Doc ID: {document_id}, "
                    f"Char Count: {character_count}, Word Count: {word_count}"
                )
                await crud.update_document_status(
                    document_id=document_id,
                    teacher_id=auth_teacher_id,
                    status=DocumentStatus.COMPLETED,
                    character_count=character_count, 
                    word_count=word_count
                )
            else: # crud.update_result returned None
                logger.error(f"Failed to update result record for document {document_id} after ML processing.")
                await crud.update_document_status(
                    document_id=document_id,
                    teacher_id=auth_teacher_id,
                    status=DocumentStatus.ERROR,
                    character_count=character_count, 
                    word_count=word_count
                )
                raise HTTPException(status_code=status.HTTP_500_INTERNAL_SERVER_ERROR, detail="Failed to save analysis results.")
        else: # This case should ideally not be reached
            logger.error(f"Result record not found during final update stage for document {document_id}")
            await crud.update_document_status(
                document_id=document_id,
                teacher_id=auth_teacher_id,
                status=DocumentStatus.ERROR,
                character_count=character_count, 
                word_count=word_count
            )
            raise HTTPException(status_code=status.HTTP_500_INTERNAL_SERVER_ERROR, detail="Internal error: Result record missing during final update.")

    except Exception as e:
        logger.error(f"Failed to update database after successful ML API call for document {document_id}: {e}", exc_info=True)
        await crud.update_document_status(
            document_id=document_id,
            teacher_id=auth_teacher_id,
            status=DocumentStatus.ERROR,
            character_count=character_count, 
            word_count=word_count
        )
        if result: await crud.update_result(result_id=result.id, update_data={"status": ResultStatus.ERROR}, teacher_id=auth_teacher_id)
        raise HTTPException(status_code=status.HTTP_500_INTERNAL_SERVER_ERROR, detail="Failed to save assessment result.")


    if not final_result_obj: # Renamed variable
       logger.error(f"Final result object is None after attempting DB update for doc {document_id}.")
       raise HTTPException(status_code=500, detail="Failed to retrieve final result after update.")

    return final_result_obj


@router.get(
    "/{document_id}",
    response_model=Document,
    status_code=status.HTTP_200_OK,
    summary="Get a specific document's metadata by ID (Protected)",
    description="Retrieves the metadata of a single document using its unique ID. Requires authentication."
)
async def read_document(
    document_id: uuid.UUID,
    current_user_payload: Dict[str, Any] = Depends(get_current_user_payload)
):
    """Protected endpoint to retrieve specific document metadata by its ID."""
    user_kinde_id = current_user_payload.get("sub")
    logger.info(f"User {user_kinde_id} attempting to read document ID: {document_id}")
    document = await crud.get_document_by_id(
        document_id=document_id,
        teacher_id=user_kinde_id 
    )
    if document is None:
        raise HTTPException(status_code=status.HTTP_404_NOT_FOUND, detail=f"Document with ID {document_id} not found.")
    return document

@router.get(
    "/{document_id}/text",
    response_class=PlainTextResponse,
    status_code=status.HTTP_200_OK,
    summary="Get extracted plain text content of a document (Protected)",
    description="Downloads the document file from storage, extracts its plain text content "
                "for supported types (PDF, DOCX, TXT), and returns it. Requires authentication.",
    responses={
        200: {"content": {"text/plain": {"schema": {"type": "string"}}}},
        404: {"description": "Document not found"},
        415: {"description": "Text extraction not supported for this file type"},
        500: {"description": "Error downloading file or during text extraction"},
    }
)
async def get_document_text(
    document_id: uuid.UUID,
    current_user_payload: Dict[str, Any] = Depends(get_current_user_payload)
) -> str:
    """
    Protected endpoint to retrieve the extracted plain text for a specific document.
    """
    user_kinde_id = current_user_payload.get("sub")
    logger.info(f"User {user_kinde_id} attempting to retrieve text for document ID: {document_id}")

    document = await crud.get_document_by_id(
        document_id=document_id,
        teacher_id=user_kinde_id 
    )
    if document is None:
        raise HTTPException(status_code=status.HTTP_404_NOT_FOUND, detail=f"Document with ID {document_id} not found or not accessible by user.")

    file_type_enum_member: Optional[FileType] = None
    if isinstance(document.file_type, str):
        try: # Attempt to convert string to Enum
            file_type_enum_member = FileType(document.file_type.lower())
        except ValueError:
            logger.error(f"Invalid file_type string '{document.file_type}' from DB for doc {document_id} in get_document_text")
            # Fall through, will be handled by "if not file_type_enum_member"
    elif isinstance(document.file_type, FileType):
        file_type_enum_member = document.file_type

    if not file_type_enum_member:
        logger.error(f"Could not map document.file_type '{document.file_type}' to FileType enum for doc {document_id} in get_document_text")
        raise HTTPException(status_code=500, detail="Internal error: Could not determine file type for text extraction.")

    if file_type_enum_member not in [FileType.PDF, FileType.DOCX, FileType.TXT, FileType.TEXT]:
        raise HTTPException(
            status_code=status.HTTP_415_UNSUPPORTED_MEDIA_TYPE,
            detail=f"Text extraction not supported for file type: {document.file_type}. Supported types for text extraction: PDF, DOCX, TXT."
        )

    try:
        file_bytes = await download_blob_as_bytes(document.storage_blob_path)
        if file_bytes is None:
            logger.error(f"Failed to download blob {document.storage_blob_path} for document {document_id} text retrieval")
            raise HTTPException(status.HTTP_500_INTERNAL_SERVER_ERROR, "Error downloading file content.")
        
        logger.info(f"Offloading text extraction for document {document_id} (get_document_text) to a separate thread.")
        extracted_text = await asyncio.to_thread(extract_text_from_bytes, file_bytes, file_type_enum_member)
        logger.info(f"Text extraction completed for document {document_id} (get_document_text). Chars: {len(extracted_text) if extracted_text else 0}")

        if extracted_text is None:
            logger.warning(f"Text extraction returned None for document {document.id} ({document.file_type}).")
            return "" 
        
        return extracted_text
    except Exception as e:
        logger.error(f"Error during text retrieval for document {document.id}: {e}", exc_info=True)
        raise HTTPException(status.HTTP_500_INTERNAL_SERVER_ERROR, "An unexpected error occurred during text retrieval.")

@router.get(
    "/",
    response_model=List[Document],
    status_code=status.HTTP_200_OK,
    summary="Get a list of documents (Protected)",
    description="Retrieves a list of document metadata records, with optional filtering, sorting, and pagination. Requires authentication."
)
async def read_documents(
    student_id: Optional[uuid.UUID] = Query(None, description="Filter by student UUID"),
    assignment_id: Optional[uuid.UUID] = Query(None, description="Filter by assignment UUID"),
    status: Optional[DocumentStatus] = Query(None, description="Filter by document processing status"),
    skip: int = Query(0, ge=0, description="Number of records to skip for pagination"),
    limit: int = Query(100, ge=1, le=500, description="Maximum number of records to return"),
    sort_by: Optional[str] = Query(None, description="Field to sort by (e.g., 'upload_timestamp', 'original_filename')"),
    sort_order_str: str = Query("desc", description="Sort order: 'asc' or 'desc'"),
    current_user_payload: Dict[str, Any] = Depends(get_current_user_payload)
):
    user_kinde_id = current_user_payload.get("sub")
    logger.info(f"User {user_kinde_id} attempting to read list of documents with filters/sorting.")

    sort_order_int: int
    if sort_order_str.lower() == "asc":
        sort_order_int = 1
    elif sort_order_str.lower() == "desc":
        sort_order_int = -1
    else:
        raise HTTPException(
            status_code=status.HTTP_400_BAD_REQUEST,
            detail="Invalid sort_order value. Use 'asc' or 'desc'."
        )

    documents = await crud.get_all_documents(
        teacher_id=user_kinde_id, 
        student_id=student_id,
        assignment_id=assignment_id,
        status=status,
        skip=skip,
        limit=limit,
        sort_by=sort_by,
        sort_order=sort_order_int
    )
    docs_to_log = []
    for doc in documents:
        try:
            docs_to_log.append(doc.model_dump(mode='json')) 
        except Exception as log_e:
            logger.warning(f"Could not serialize document {getattr(doc, 'id', 'N/A')} for logging: {log_e}")
            docs_to_log.append({"id": str(getattr(doc, 'id', 'N/A')), "error": "Serialization failed for log"})
    logger.debug(f"Returning documents for GET /documents endpoint: {docs_to_log}")
    return documents

@router.put(
    "/{document_id}/status",
    response_model=Document,
    status_code=status.HTTP_200_OK,
    summary="Update a document's processing status (Protected)",
    description="Updates the processing status of a document. Requires authentication. (Typically for internal use)."
)
async def update_document_processing_status(
    document_id: uuid.UUID,
    status_update: DocumentUpdate, 
    current_user_payload: Dict[str, Any] = Depends(get_current_user_payload)
):
    user_kinde_id = current_user_payload.get("sub")
    logger.info(f"User {user_kinde_id} attempting to update status for document ID: {document_id} to {status_update.status}")
    if status_update.status is None: raise HTTPException(status.HTTP_400_BAD_REQUEST, "Status field is required.")

    doc_to_update = await crud.get_document_by_id(
        document_id=document_id,
        teacher_id=user_kinde_id 
    )
    if not doc_to_update:
        raise HTTPException(
            status_code=status.HTTP_404_NOT_FOUND,
            detail=f"Document with ID {document_id} not found or access denied."
        )

    # Pass teacher_id to update_document_status for scoped update
    updated_document = await crud.update_document_status(
        document_id=document_id, 
        status=status_update.status, 
        teacher_id=user_kinde_id 
    )
    if updated_document is None:
        logger.error(f"Failed to update status for doc {document_id} even after ownership check passed for user {user_kinde_id}.")
        raise HTTPException(status.HTTP_404_NOT_FOUND, f"Document {document_id} not found during status update.")
    
    logger.info(f"Document {document_id} status updated to {status_update.status.value} by user {user_kinde_id}.")
    return updated_document

@router.delete(
    "/{document_id}",
    status_code=status.HTTP_204_NO_CONTENT,
    summary="Delete a document and associated data (Protected)",
    description="Soft-deletes a document metadata record, and attempts to delete the associated file from Blob Storage and the analysis result. Requires authentication."
)
async def delete_document_endpoint( # Renamed to avoid potential clash
    document_id: uuid.UUID,
    current_user_payload: Dict[str, Any] = Depends(get_current_user_payload)
):
    user_kinde_id = current_user_payload.get("sub")
    logger.info(f"User {user_kinde_id} attempting to delete document ID: {document_id}")

    try:
        success = await crud.delete_document(document_id=document_id, teacher_id=user_kinde_id)
        if not success:
            logger.warning(f"crud.delete_document returned False for document {document_id} initiated by user {user_kinde_id}.")
            raise HTTPException(status_code=status.HTTP_404_NOT_FOUND, detail="Document not found or delete operation failed.")
        logger.info(f"Successfully processed delete request for document {document_id} by user {user_kinde_id}.")
    except HTTPException: # Re-raise known HTTP exceptions
        raise
    except Exception as e: 
        logger.error(f"Unexpected error in delete document endpoint for {document_id}: {e}", exc_info=True)
        raise HTTPException(status_code=status.HTTP_500_INTERNAL_SERVER_ERROR, detail="Internal server error during document deletion.")

@router.post(
    "/batch",
    response_model=BatchWithDocuments,
    status_code=status.HTTP_201_CREATED,
    summary="Upload multiple documents in a batch (Protected)",
    description="Uploads multiple files, creates a batch record, and queues them for processing. Requires authentication."
)
async def upload_batch(
    student_id: uuid.UUID = Form(..., description="Internal ID of the student associated with the documents"),
    assignment_id: uuid.UUID = Form(..., description="ID of the assignment associated with the documents"),
    files: List[UploadFile] = File(..., description="The document files to upload (PDF, DOCX, TXT, PNG, JPG)"),
    priority: BatchPriority = Form(BatchPriority.NORMAL, description="Processing priority for the batch"),
    current_user_payload: Dict[str, Any] = Depends(get_current_user_payload)
):
    user_kinde_id = current_user_payload.get("sub")
    logger.info(f"User {user_kinde_id} attempting to upload batch of {len(files)} documents")

    batch_data = BatchCreate(
        teacher_id=user_kinde_id, # Assuming Batch model's user_id field stores Kinde ID
        total_files=len(files),
        status=BatchStatus.UPLOADING,
        priority=priority
    )
    batch = await crud.create_batch(batch_in=batch_data)
    if not batch:
        raise HTTPException(
            status_code=status.HTTP_500_INTERNAL_SERVER_ERROR,
            detail="Failed to create batch record"
        )

    created_docs_list = [] # Renamed to avoid clash
    failed_files_list = [] # Renamed

    # Map BatchPriority to integer processing_priority for Document
    priority_value_map = {
        BatchPriority.LOW: 0,
        BatchPriority.NORMAL: 1,
        BatchPriority.HIGH: 2,
        BatchPriority.URGENT: 3,
    }
    doc_processing_priority = priority_value_map.get(priority, 1) # Default to 1 (NORMAL)

    for file_item in files: # Renamed to avoid clash
        original_filename = file_item.filename or "unknown_file"
        try:
            content_type = file_item.content_type
            file_extension = os.path.splitext(original_filename)[1].lower()
            file_type_enum: Optional[FileType] = None
            
            if file_extension == ".pdf" and content_type == "application/pdf": file_type_enum = FileType.PDF
            elif file_extension == ".docx" and content_type == "application/vnd.openxmlformats-officedocument.wordprocessingml.document": file_type_enum = FileType.DOCX
            elif file_extension == ".txt" and content_type == "text/plain": file_type_enum = FileType.TXT
            elif file_extension == ".png" and content_type == "image/png": file_type_enum = FileType.PNG
            elif file_extension in [".jpg", ".jpeg"] and content_type == "image/jpeg": file_type_enum = FileType.JPG

            if file_type_enum is None:
                failed_files_list.append({
                    "filename": original_filename,
                    "error": f"Unsupported file type: {content_type}"
                })
                continue

            blob_name = await upload_file_to_blob(upload_file=file_item)
            if not blob_name:
                failed_files_list.append({
                    "filename": original_filename,
                    "error": "Failed to upload to storage"
                })
                continue

            now = datetime.now(timezone.utc)
            document_data = DocumentCreate(
                original_filename=original_filename,
                storage_blob_path=blob_name,
                file_type=file_type_enum,
                upload_timestamp=now,
                student_id=student_id,
                assignment_id=assignment_id,
                status=DocumentStatus.UPLOADED, # Start as UPLOADED, then QUEUED after enqueue
                batch_id=batch.id,
                queue_position=len(created_docs_list) + 1, # Tentative, may not be strictly used if priority queue
                processing_priority=doc_processing_priority,
                teacher_id=user_kinde_id
            )
            
            document_obj = await crud.create_document(document_in=document_data) # Renamed
            if not document_obj:
                failed_files_list.append({
                    "filename": original_filename,
                    "error": "Failed to create document record"
                })
                continue

            result_data = ResultCreate(
                score=None, status=ResultStatus.PENDING, result_timestamp=now,
                document_id=document_obj.id, teacher_id=user_kinde_id
            )
            batch_created_result = await crud.create_result(result_in=result_data) # Renamed
            if batch_created_result:
                logger.info(f"Successfully created initial Result record {batch_created_result.id} for Document {document_obj.id}")
            else:
                logger.error(f"!!! Failed to create initial Result record for Document {document_obj.id}. crud.create_result returned None.")

            enqueue_success_item = await enqueue_assessment_task( # Renamed
                document_id=document_obj.id,
                user_id=user_kinde_id,
                priority_level=doc_processing_priority, # Use mapped priority
            )
            if enqueue_success_item:
                updated_doc_item = await crud.update_document_status( # Renamed
                    document_id=document_obj.id,
                    teacher_id=user_kinde_id,
                    status=DocumentStatus.QUEUED,
                )
                if updated_doc_item:
                    document_obj = updated_doc_item # Refresh with new status
            else: # Enqueue failed
                logger.error(f"Failed to enqueue assessment task for document {document_obj.id}. Setting status to ERROR.")
                error_doc_item = await crud.update_document_status( # Renamed
                     document_id=document_obj.id, teacher_id=user_kinde_id, status=DocumentStatus.ERROR
                )
                if error_doc_item: document_obj = error_doc_item # Refresh with ERROR status


            created_docs_list.append(document_obj)

        except Exception as e:
            logger.error(f"Error processing file {original_filename} in batch: {str(e)}", exc_info=True)
            failed_files_list.append({
                "filename": original_filename,
                "error": str(e)
            })

    batch_status_val = BatchStatus.QUEUED # Default if some docs are queued
    if not created_docs_list and failed_files_list: # All failed if files were provided
        batch_status_val = BatchStatus.ERROR
    elif failed_files_list: # Some succeeded, some failed
        batch_status_val = BatchStatus.PARTIAL_FAILURE if created_docs_list else BatchStatus.ERROR

    batch_update = BatchUpdate(
        completed_files=0, # To be updated by worker
        failed_files=len(failed_files_list),
        status=batch_status_val,
        error_message=f"Failed to process {len(failed_files_list)} files during batch upload." if failed_files_list else None
    )
    updated_batch = await crud.update_batch(batch_id=batch.id, batch_in=batch_update)
    if not updated_batch : updated_batch = batch # Fallback if update fails

    if not created_docs_list and files: # If files were provided but none made it to a document object
        # Consider if a 201 is still appropriate or if an error reflecting partial/total failure should be raised.
        # For now, returning 201 as batch object was created. Client inspects BatchWithDocuments.
        logger.warning(f"Batch {updated_batch.id}: No documents successfully processed from the {len(files)} provided files. Failures: {len(failed_files_list)}")


    # Ensure all fields for BatchWithDocuments are correctly populated from updated_batch
    return BatchWithDocuments(
        id=updated_batch.id,
        user_id=updated_batch.user_id, # Ensure this field name matches your Batch model
        created_at=updated_batch.created_at,
        updated_at=updated_batch.updated_at,
        total_files=updated_batch.total_files,
        completed_files=updated_batch.completed_files,
        failed_files=updated_batch.failed_files,
        status=updated_batch.status,
        priority=updated_batch.priority,
        error_message=updated_batch.error_message,
        document_ids=[doc.id for doc in created_docs_list]
    )

@router.get(
    "/batch/{batch_id}",
    response_model=BatchWithDocuments,
    status_code=status.HTTP_200_OK,
    summary="Get batch upload status (Protected)",
    description="Get the status of a batch upload including all documents in the batch. Requires authentication."
)
async def get_batch_status_endpoint( # Renamed
    batch_id: uuid.UUID,
    current_user_payload: Dict[str, Any] = Depends(get_current_user_payload)
):
    user_kinde_id = current_user_payload.get("sub")
    
    batch_obj = await crud.get_batch_by_id(batch_id=batch_id) # Renamed
    if not batch_obj:
        raise HTTPException(
            status_code=status.HTTP_404_NOT_FOUND,
            detail=f"Batch with ID {batch_id} not found"
        )

    if batch_obj.user_id != user_kinde_id: # Check against user_id from Batch model
        raise HTTPException(
            status_code=status.HTTP_403_FORBIDDEN,
            detail="Not authorized to view this batch"
        )

    batch_documents = await crud.get_documents_by_batch_id(batch_id=batch_id, teacher_id=user_kinde_id) # Scoped document fetch
    
    return BatchWithDocuments(
        id=batch_obj.id,
        user_id=batch_obj.user_id,
        created_at=batch_obj.created_at,
        updated_at=batch_obj.updated_at,
        total_files=batch_obj.total_files,
        completed_files=batch_obj.completed_files,
        failed_files=batch_obj.failed_files,
        status=batch_obj.status,
        priority=batch_obj.priority,
        error_message=batch_obj.error_message,
        document_ids=[doc.id for doc in batch_documents]
    )

@router.post(
    "/{document_id}/reset",
    status_code=status.HTTP_200_OK,
    summary="Reset a stuck document assessment (Protected)",
    description="Sets the status of a document and its associated result back to ERROR. Useful for assessments stuck in PROCESSING/ASSESSING.",
    response_model=Dict[str, str] 
)
async def reset_assessment_status_endpoint( # Renamed
    document_id: uuid.UUID,
    current_user_payload: Dict[str, Any] = Depends(get_current_user_payload)
):
    user_kinde_id = current_user_payload.get("sub")
    # No need to check user_kinde_id for None as Depends handles it

    logger.info(f"User {user_kinde_id} attempting to reset status for document {document_id}")

    document_obj = await crud.get_document_by_id(document_id=document_id, teacher_id=user_kinde_id, include_deleted=True) # Renamed
    if not document_obj:
        logger.warning(f"Reset attempt failed: Document {document_id} not found or not owned by user {user_kinde_id}.")
        raise HTTPException(status_code=status.HTTP_404_NOT_FOUND, detail="Document not found or access denied.")

    # Use teacher_id from the fetched document for subsequent scoped CRUD calls
    auth_teacher_id = document_obj.teacher_id
    if not auth_teacher_id: # Should be present if fetched with teacher_id scope
        logger.error(f"Critical: auth_teacher_id is missing for document {document_obj.id} during reset operation by {user_kinde_id}")
        raise HTTPException(status_code=500, detail="Internal error: Teacher identifier missing.")


    logger.info(f"Resetting document {document_obj.id} status to ERROR.")
    updated_doc_obj = await crud.update_document_status( # Renamed
        document_id=document_obj.id,
        teacher_id=auth_teacher_id, 
        status=DocumentStatus.ERROR
    )
    doc_reset_failed = not updated_doc_obj
    if doc_reset_failed:
        logger.error(f"Failed to update document status to ERROR during reset for {document_obj.id}.")

    result_obj = await crud.get_result_by_document_id(document_id=document_obj.id, teacher_id=auth_teacher_id, include_deleted=True) # Renamed, scoped
    result_reset_failed = False
    if result_obj:
        logger.info(f"Resetting result {result_obj.id} status to ERROR.")
        updated_result_obj = await crud.update_result( # Renamed
            result_id=result_obj.id,
            teacher_id=auth_teacher_id, # Pass teacher_id if supported for scoping
            update_data={"status": ResultStatus.ERROR.value} # Use .value for enums in payload
        )
        if not updated_result_obj:
            logger.error(f"Failed to update result status to ERROR during reset for {result_obj.id} (doc: {document_obj.id}).")
            result_reset_failed = True
    else:
        logger.warning(f"No result record found to reset for document {document_obj.id}. Document status reset attempt was made.")

    if doc_reset_failed and (not result_obj or result_reset_failed):
        raise HTTPException(status_code=status.HTTP_500_INTERNAL_SERVER_ERROR, detail="Failed to reset document and related result status.")
    if doc_reset_failed:
        raise HTTPException(status_code=status.HTTP_500_INTERNAL_SERVER_ERROR, detail="Failed to reset document status, result handling may have varied.")
    if result_reset_failed: # Implies doc_reset was OK
        raise HTTPException(status_code=status.HTTP_500_INTERNAL_SERVER_ERROR, detail="Document status reset, but failed to reset result status.")

    logger.info(f"Successfully reset status for document {document_obj.id} and associated result (if found).")
    return {"message": f"Successfully reset status for document {document_id} to ERROR."}

@router.post(
    "/{document_id}/cancel",
    status_code=status.HTTP_200_OK,
    summary="Cancel a stuck document assessment (Protected)",
    description="Sets the status of a document (if PROCESSING or RETRYING) and its associated result (if ASSESSING or RETRYING) back to ERROR.",
    response_model=Dict[str, str] 
)
async def cancel_assessment_status_endpoint( # Renamed
    document_id: uuid.UUID,
    current_user_payload: Dict[str, Any] = Depends(get_current_user_payload)
):
    user_kinde_id = current_user_payload.get("sub")
    logger.info(f"User {user_kinde_id} attempting to CANCEL status for document {document_id}")

    document_obj = await crud.get_document_by_id(document_id=document_id, teacher_id=user_kinde_id, include_deleted=True) # Renamed
    if not document_obj:
        logger.warning(f"Cancel attempt failed: Document {document_id} not found or not owned by user {user_kinde_id}.")
        raise HTTPException(status_code=status.HTTP_404_NOT_FOUND, detail="Document not found or access denied.")

    auth_teacher_id = document_obj.teacher_id
    if not auth_teacher_id:
        logger.error(f"Critical: auth_teacher_id is missing for document {document_obj.id} during cancel operation by {user_kinde_id}")
        raise HTTPException(status_code=500, detail="Internal error: Teacher identifier missing.")


    cancellable_doc_statuses = [DocumentStatus.PROCESSING, DocumentStatus.RETRYING, DocumentStatus.QUEUED, DocumentStatus.UPLOADED] # Expanded list
    if document_obj.status not in cancellable_doc_statuses: 
        logger.warning(f"Document {document_obj.id} is not in a cancellable state (currently {document_obj.status}). Cannot cancel.")
        raise HTTPException(status_code=status.HTTP_409_CONFLICT, detail=f"Cannot cancel assessment. Document status is {document_obj.status.value}.")

    logger.info(f"Cancelling document {document_obj.id} by setting status to ERROR.")
    updated_doc_obj = await crud.update_document_status( # Renamed
        document_id=document_obj.id,
        teacher_id=auth_teacher_id, 
        status=DocumentStatus.ERROR
    )
    doc_cancel_failed = not updated_doc_obj
    if doc_cancel_failed:
        logger.error(f"Failed to update document status to ERROR during cancel for {document_obj.id}.")

    result_obj = await crud.get_result_by_document_id(document_id=document_obj.id, teacher_id=auth_teacher_id, include_deleted=True) # Renamed, scoped
    result_handling_issue = False

    if result_obj:
        cancellable_result_statuses = [ResultStatus.ASSESSING, ResultStatus.RETRYING, ResultStatus.PENDING] # Expanded list
        if result_obj.status in cancellable_result_statuses:
            logger.info(f"Cancelling result {result_obj.id} by setting status to ERROR.")
            updated_result_obj = await crud.update_result( # Renamed
                result_id=result_obj.id,
                teacher_id=auth_teacher_id, # Pass teacher_id if supported
                update_data={"status": ResultStatus.ERROR.value}
            )
            if not updated_result_obj:
                logger.error(f"Failed to update result status to ERROR during cancel for {result_obj.id} (doc: {document_obj.id}).")
                result_handling_issue = True
        else:
            logger.info(f"Result {result_obj.id} status is {result_obj.status.value} (not actively processing). Not changing result status during cancel.")
    else:
        logger.warning(f"No result record found to cancel for document {document_obj.id}. Document status cancel attempt was made.")
    
    if doc_cancel_failed and (not result_obj or result_handling_issue):
        raise HTTPException(status_code=status.HTTP_500_INTERNAL_SERVER_ERROR, detail="Failed to cancel document and encountered issues with result handling.")
    if doc_cancel_failed:
        raise HTTPException(status_code=status.HTTP_500_INTERNAL_SERVER_ERROR, detail="Failed to cancel document status; result handling may have varied.")
    if result_handling_issue: # Implies doc_cancel was OK
        raise HTTPException(status_code=status.HTTP_500_INTERNAL_SERVER_ERROR, detail="Document status cancelled, but failed to update associated result status.")

    logger.info(f"Successfully cancelled assessment processing for document {document_obj.id} (set status to ERROR).")
    return {"message": f"Successfully cancelled assessment for document {document_id}. Status set to ERROR."}<|MERGE_RESOLUTION|>--- conflicted
+++ resolved
@@ -349,11 +349,7 @@
             teacher_id=auth_teacher_id, 
             status=DocumentStatus.ERROR
         )
-<<<<<<< HEAD
         if result: await crud.update_result(result_id=result.id, update_data={"status": ResultStatus.ERROR}, teacher_id=auth_teacher_id) # Added teacher_id
-=======
-        if result: await crud.update_result(result_id=result.id, update_data={"status": ResultStatus.ERROR}, teacher_id=auth_teacher_id)
->>>>>>> 09b379a9
         raise HTTPException(status_code=status.HTTP_500_INTERNAL_SERVER_ERROR, detail="Failed to extract text from document.")
 
     # This check should be redundant if extracted_text = "" is used above when None.
