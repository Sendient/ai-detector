--- conflicted
+++ resolved
@@ -27,13 +27,7 @@
 
 # --- RESOLVED CONFLICT 1: Imports ---
 # Import Blob Storage Service
-<<<<<<< HEAD
-from app.services.blob_storage import upload_file_to_blob, download_blob_as_bytes
-from app.queue import enqueue_assessment_task
-=======
 from ....services.blob_storage import upload_file_to_blob, download_blob_as_bytes # Relative import
->>>>>>> 1f1c5579
-
 # Import Text Extraction Service
 from ....services.text_extraction import extract_text_from_bytes # Relative import
 from ....queue import enqueue_assessment_task # Relative import (ensured present once)
@@ -91,7 +85,7 @@
     elif file_extension == ".txt" and content_type == "text/plain": file_type_enum = FileType.TXT
     elif file_extension == ".png" and content_type == "image/png": file_type_enum = FileType.PNG
     elif file_extension in [".jpg", ".jpeg"] and content_type == "image/jpeg": file_type_enum = FileType.JPG
-    elif file_extension == ".txt" and file_type_enum is None: file_type_enum = FileType.TEXT
+    elif file_extension == ".txt" and file_type_enum is None: file_type_enum = FileType.TEXT # Fallback for .txt if content_type was different
 
     if file_type_enum is None:
         raise HTTPException(
@@ -108,7 +102,6 @@
         raise HTTPException(status.HTTP_500_INTERNAL_SERVER_ERROR,"An error occurred during file upload processing.")
 
     now = datetime.now(timezone.utc)
-    # Initial status changed to UPLOADED as per previous resolutions. Will be QUEUED after successful enqueue.
     document_data = DocumentCreate(
         original_filename=original_filename,
         storage_blob_path=blob_name,
@@ -116,11 +109,7 @@
         upload_timestamp=now,
         student_id=student_id,
         assignment_id=assignment_id,
-<<<<<<< HEAD
-        status=DocumentStatus.QUEUED,
-=======
-        status=DocumentStatus.UPLOADED, 
->>>>>>> 1f1c5579
+        status=DocumentStatus.UPLOADED, # Initial status
         teacher_id=user_kinde_id
     )
     created_document = await crud.create_document(document_in=document_data)
@@ -135,34 +124,26 @@
     if not created_result:
         logger.error(f"Failed to create initial pending result record for document {created_document.id}")
 
-<<<<<<< HEAD
-    # 4. Enqueue background task for analysis
-    await enqueue_assessment_task(
-        document_id=created_document.id,
-        user_id=user_kinde_id,
-        priority_level=0,
-    )
-    logger.info(f"Document {created_document.id} uploaded and queued for assessment.")
-=======
-    # Enqueue document for assessment - (This logic was based on my refined version from a previous turn)
+    # Enqueue document for assessment
     enqueue_success = await enqueue_assessment_task(
         document_id=created_document.id,
         user_id=user_kinde_id,
-        priority_level=created_document.processing_priority or 0,
-    )
->>>>>>> 1f1c5579
+        priority_level=created_document.processing_priority or 0, # Assuming processing_priority exists on Document model
+    )
 
     if enqueue_success:
         updated_doc = await crud.update_document_status(
             document_id=created_document.id,
-            teacher_id=user_kinde_id,
+            teacher_id=user_kinde_id, # Assuming teacher_id is used for scoping/auth in CRUD
             status=DocumentStatus.QUEUED, # Change from UPLOADED to QUEUED
         )
         if updated_doc:
-            created_document = updated_doc
+            created_document = updated_doc # Return the updated document
             logger.info(f"Document {created_document.id} uploaded and successfully queued for assessment.")
         else:
+            # This case is tricky: enqueued, but status update failed. Log critically.
             logger.error(f"Document {created_document.id} enqueued, but failed to update status to QUEUED. Current status: {created_document.status.value}")
+            # The document object might still have UPLOADED status here if updated_doc was None
     else:
         logger.error(f"Failed to enqueue assessment task for document {created_document.id}. Updating status to ERROR.")
         error_doc = await crud.update_document_status(
@@ -171,10 +152,14 @@
             status=DocumentStatus.ERROR, # Set to ERROR if enqueue fails
         )
         if error_doc:
-            created_document = error_doc
+            created_document = error_doc # Return the document with ERROR status
         else:
+            # Extremely problematic: enqueue failed AND status update to ERROR failed.
             logger.critical(f"Failed to enqueue document {created_document.id} AND failed to update its status to ERROR.")
-            
+            # created_document will still be the one with UPLOADED status.
+            # Consider raising an HTTPException here as the state is inconsistent.
+            # For now, returning the document as it was after DB creation before enqueue attempt.
+
     return created_document
 
 
@@ -196,13 +181,13 @@
 
     document = await crud.get_document_by_id(
         document_id=document_id,
-        teacher_id=user_kinde_id
+        teacher_id=user_kinde_id # Scoped to the user
     )
     if document is None:
         raise HTTPException(status_code=status.HTTP_404_NOT_FOUND, detail=f"Document with ID {document_id} not found or not accessible by user.")
 
-    auth_teacher_id = document.teacher_id if document.teacher_id else user_kinde_id
-    if not auth_teacher_id:
+    auth_teacher_id = document.teacher_id if document.teacher_id else user_kinde_id # Ensure we have a teacher_id for operations
+    if not auth_teacher_id: # Should ideally not happen if user_kinde_id is always the teacher_id
         logger.error(f"Critical: teacher_id is missing for document {document_id} during assessment trigger by user {user_kinde_id}.")
         raise HTTPException(status_code=status.HTTP_500_INTERNAL_SERVER_ERROR, detail="Internal server error: Missing teacher identifier.")
 
@@ -214,9 +199,9 @@
     # Using RETRYING for existing_result.status from Codex.
     if document.status not in [
         DocumentStatus.UPLOADED,
-        DocumentStatus.QUEUED,   # Added from HEAD branch logic
-        DocumentStatus.ERROR,
-        DocumentStatus.FAILED,
+        DocumentStatus.QUEUED,    # Added from HEAD branch logic
+        DocumentStatus.ERROR,      # Allow re-trigger if it was in ERROR
+        DocumentStatus.FAILED,     # Allow re-trigger if it was FAILED
     ]:
         logger.warning(f"Document {document_id} status is '{document.status.value}'. Assessment cannot be triggered directly for this status.")
         existing_result = await crud.get_result_by_document_id(document_id=document_id, teacher_id=auth_teacher_id)
@@ -244,10 +229,10 @@
     else:
         logger.warning(f"Result record missing for document {document_id} during assessment trigger. Creating one now.")
         result_data = ResultCreate(
-            score=None, 
-            status=ResultStatus.ASSESSING, 
-            result_timestamp=datetime.now(timezone.utc), 
-            document_id=document_id, 
+            score=None,
+            status=ResultStatus.ASSESSING,
+            result_timestamp=datetime.now(timezone.utc),
+            document_id=document_id,
             teacher_id=auth_teacher_id
         )
         created_result = await crud.create_result(result_in=result_data)
@@ -265,9 +250,10 @@
         file_type_enum_member: Optional[FileType] = None
         if isinstance(document.file_type, str):
             try:
-                file_type_enum_member = FileType(document.file_type.lower())
+                file_type_enum_member = FileType(document.file_type.lower()) # Ensure consistent case
             except ValueError:
                 logger.error(f"Invalid file_type string '{document.file_type}' from DB for doc {document.id}")
+                # file_type_enum_member remains None
         elif isinstance(document.file_type, FileType):
             file_type_enum_member = document.file_type
 
@@ -285,27 +271,27 @@
 
         logger.info(f"Offloading text extraction for document {document_id} to a separate thread.")
         extracted_text = await asyncio.to_thread(extract_text_from_bytes, file_bytes, file_type_enum_member)
-        logger.info(f"Text extraction completed for document {document_id}. Chars: {len(extracted_text) if extracted_text is not None else 'None'}") # Use is not None for len
+        logger.info(f"Text extraction completed for document {document_id}. Chars: {len(extracted_text) if extracted_text is not None else 'None'}")
 
         # --- RESOLVED CONFLICT 3: Handle extracted_text is None ---
         if extracted_text is None:
             # This implies an error during extraction or an unsupported type by the extraction function itself.
             logger.warning(f"Text extraction returned None for document {document.id} ({document.file_type}). Setting text to empty string.")
             extracted_text = "" # Ensure it's a string for later use and API call
-        
+
         # Calculate character count (moved after the None check and assignment to "")
         character_count = len(extracted_text)
         # --- END RESOLVED CONFLICT 3 ---
         words = re.split(r'\s+', extracted_text.strip())
-        word_count = len([word for word in words if word])
+        word_count = len([word for word in words if word]) # Count non-empty words
         logger.info(f"Calculated counts for document {document_id}: Chars={character_count}, Words={word_count}")
 
-    except FileNotFoundError:
+    except FileNotFoundError: # Should be caught by download_blob_as_bytes ideally, but defensive
         logger.error(f"File not found in blob storage for document {document_id} at path {document.storage_blob_path}", exc_info=True)
         await crud.update_document_status(document_id=document.id, teacher_id=auth_teacher_id, status=DocumentStatus.ERROR)
         if result: await crud.update_result(result_id=result.id, update_data={"status": ResultStatus.ERROR}, teacher_id=auth_teacher_id)
         raise HTTPException(status_code=status.HTTP_500_INTERNAL_SERVER_ERROR, detail="Error accessing document file for text extraction.")
-    except ValueError as e: 
+    except ValueError as e:
         logger.error(f"Text extraction error for document {document.id}: {e}", exc_info=True)
         await crud.update_document_status(document_id=document.id, teacher_id=auth_teacher_id, status=DocumentStatus.ERROR)
         if result: await crud.update_result(result_id=result.id, update_data={"status": ResultStatus.ERROR}, teacher_id=auth_teacher_id)
@@ -324,13 +310,13 @@
 
     # --- RESOLVED CONFLICT 5: Safeguard if extracted_text is None ---
     # Kept commented out as preferred by Codex branch, assuming prior logic handles it.
-    # if extracted_text is None: 
+    # if extracted_text is None:
     #     logger.error(f"Text extraction unexpectedly resulted in None for document {document_id} after error handling.")
     #     await crud.update_document_status(document_id=document.id, teacher_id=auth_teacher_id, status=DocumentStatus.ERROR)
     #     if result: await crud.update_result(result_id=result.id, update_data={"status": ResultStatus.ERROR}, teacher_id=auth_teacher_id)
     #     raise HTTPException(status_code=500, detail="Text content could not be extracted due to an internal error.")
     # --- END RESOLVED CONFLICT 5 ---
-        
+
     ai_score: Optional[float] = None
     ml_label: Optional[str] = None
     ml_ai_generated: Optional[bool] = None
@@ -344,9 +330,9 @@
         headers = {'Content-Type': 'application/json'}
 
         logger.info(f"Calling ML API for document {document_id} at {ML_API_URL} with text length {len(extracted_text)}")
-        async with httpx.AsyncClient(timeout=60.0) as client:
+        async with httpx.AsyncClient(timeout=60.0) as client: # Increased timeout
             response = await client.post(ML_API_URL, json=ml_payload, headers=headers)
-            response.raise_for_status()
+            response.raise_for_status() # Raises HTTPStatusError for 4xx/5xx responses
             ml_response_data = response.json()
             logger.debug(f"ML API raw response for document {document_id}: {ml_response_data}")
 
@@ -358,40 +344,39 @@
 
                 if ("results" in ml_response_data and isinstance(ml_response_data["results"], list)):
                     ml_paragraph_results_raw = ml_response_data["results"]
-                    # Corrected indentation for the log based on analysis
                     logger.info(f"Extracted {len(ml_paragraph_results_raw)} raw paragraph results for doc {document_id}.")
-                    
+
                     if len(ml_paragraph_results_raw) > 0 and isinstance(ml_paragraph_results_raw[0], dict):
                         # --- RESOLVED CONFLICT 7: Variable name ---
                         first_paragraph_result = ml_paragraph_results_raw[0] # Using clearer name from Codex
                         # --- END RESOLVED CONFLICT 7 ---
                         ml_label = first_paragraph_result.get("label")
-                        if not isinstance(ml_label, str): ml_label = None
-                        score_value = first_paragraph_result.get("probability")
+                        if not isinstance(ml_label, str): ml_label = None # Ensure it's string or None
+                        score_value = first_paragraph_result.get("probability") # Or "score" depending on API
                         if isinstance(score_value, (int, float)):
                             ai_score = float(score_value)
-                            ai_score = max(0.0, min(1.0, ai_score))
+                            ai_score = max(0.0, min(1.0, ai_score)) # Clamp between 0 and 1
                             logger.info(f"Extracted overall AI probability score from first paragraph result: {ai_score} for doc {document_id}")
                         else:
                             logger.warning(f"ML API returned non-numeric probability in first result for doc {document_id}: {score_value}")
                             ai_score = None
                     else: logger.warning(f"ML API 'results' list is empty or first item is not a dict for doc {document_id}.")
                 else: logger.warning(f"ML API response missing 'results' list or not a list for doc {document_id}.")
-            else: 
+            else:
                 logger.error(f"ML API response format unexpected (not a dict) for doc {document_id}: {ml_response_data}")
                 raise ValueError("ML API response format unexpected.")
 
     except httpx.HTTPStatusError as e:
-        logger.error(f"HTTP error calling ML API for document {document_id}: {e.response.status_code} - {e.response.text}", exc_info=False)
+        logger.error(f"HTTP error calling ML API for document {document_id}: {e.response.status_code} - {e.response.text}", exc_info=False) # No need for full exc_info for HTTP errors
         await crud.update_document_status(
             document_id=document_id, teacher_id=auth_teacher_id, status=DocumentStatus.ERROR,
-            character_count=character_count, word_count=word_count
+            character_count=character_count, word_count=word_count # Save counts even on error
         )
         if result: await crud.update_result(result_id=result.id, update_data={"status": ResultStatus.ERROR}, teacher_id=auth_teacher_id)
         # --- RESOLVED CONFLICT 8: Exception detail ---
         raise HTTPException(status_code=status.HTTP_502_BAD_GATEWAY, detail=f"Error communicating with AI detection service: {e.response.status_code}") # Concise version
         # --- END RESOLVED CONFLICT 8 ---
-    except ValueError as e:
+    except ValueError as e: # Catching specific "ML API response format unexpected"
         logger.error(f"Error processing ML API response for document {document_id}: {e}", exc_info=True)
         await crud.update_document_status(
             document_id=document_id, teacher_id=auth_teacher_id, status=DocumentStatus.ERROR,
@@ -399,7 +384,7 @@
         )
         if result: await crud.update_result(result_id=result.id, update_data={"status": ResultStatus.ERROR}, teacher_id=auth_teacher_id)
         raise HTTPException(status_code=status.HTTP_500_INTERNAL_SERVER_ERROR, detail=f"Failed to process AI detection result: {e}")
-    except Exception as e:
+    except Exception as e: # Catch-all for other errors (e.g., httpx.RequestError, timeout)
         logger.error(f"Unexpected error during ML API call or processing for document {document_id}: {e}", exc_info=True)
         await crud.update_document_status(
             document_id=document_id, teacher_id=auth_teacher_id, status=DocumentStatus.ERROR,
@@ -411,24 +396,25 @@
         # --- END RESOLVED CONFLICT 9 ---
 
     # --- RESOLVED CONFLICTS 10, 11, 12: DB Update logic ---
-    final_result_obj: Optional[Result] = None 
+    final_result_obj: Optional[Result] = None
     try:
-        if not result: 
+        if not result: # Should not happen if logic above is correct
             logger.critical(f"CRITICAL: Result object is None before final update for doc {document_id}. This should not happen.")
             raise HTTPException(status_code=status.HTTP_500_INTERNAL_SERVER_ERROR, detail="Internal error: Result record vanished before final update.")
 
         update_payload_dict = {
-            "status": ResultStatus.COMPLETED.value, 
+            "status": ResultStatus.COMPLETED.value, # Use .value for Enums when passing to Pydantic models or dicts for DB
             "result_timestamp": datetime.now(timezone.utc)
         }
         if ai_score is not None: update_payload_dict["score"] = ai_score
-        if ml_label is not None: update_payload_dict["label"] = ml_label
-        if ml_ai_generated is not None: update_payload_dict["ai_generated"] = ml_ai_generated
-        if ml_human_generated is not None: update_payload_dict["human_generated"] = ml_human_generated
-        
+        if ml_label is not None: update_payload_dict["label"] = ml_label # Assuming Result model has 'label'
+        if ml_ai_generated is not None: update_payload_dict["ai_generated"] = ml_ai_generated # Assuming Result model has this
+        if ml_human_generated is not None: update_payload_dict["human_generated"] = ml_human_generated # Assuming Result model has this
+
         if ml_paragraph_results_raw is not None:
+            # Ensure it's a list of dicts before assigning, matching Pydantic model
             if isinstance(ml_paragraph_results_raw, list) and all(isinstance(item, dict) for item in ml_paragraph_results_raw):
-                update_payload_dict["paragraph_results"] = ml_paragraph_results_raw
+                update_payload_dict["paragraph_results"] = ml_paragraph_results_raw # Assuming Result model has this field
             else:
                 logger.error(f"ml_paragraph_results_raw is not a list of dicts for doc {document_id}. Skipping save of paragraph_results.")
 
@@ -439,31 +425,31 @@
             logger.info(f"Successfully updated result {final_result_obj.id} for document {document_id}")
             await crud.update_document_status(
                 document_id=document_id, teacher_id=auth_teacher_id, status=DocumentStatus.COMPLETED,
+                character_count=character_count, word_count=word_count # Update counts on document
+            )
+        else: # crud.update_result returned None, indicating failure
+            logger.error(f"Failed to update result record for document {document_id} after ML processing. crud.update_result returned None.")
+            await crud.update_document_status( # Still try to set document status to error
+                document_id=document_id, teacher_id=auth_teacher_id, status=DocumentStatus.ERROR,
                 character_count=character_count, word_count=word_count
             )
-        else: 
-            logger.error(f"Failed to update result record for document {document_id} after ML processing. crud.update_result returned None.")
+            raise HTTPException(status_code=status.HTTP_500_INTERNAL_SERVER_ERROR, detail="Failed to save analysis results after ML processing.")
+
+    except Exception as e: # Catch any exception during the final DB update phase
+        logger.error(f"Failed to update database after ML API call for document {document_id}: {e}", exc_info=True)
+        try: # Attempt to set statuses to ERROR as a last resort
             await crud.update_document_status(
                 document_id=document_id, teacher_id=auth_teacher_id, status=DocumentStatus.ERROR,
                 character_count=character_count, word_count=word_count
             )
-            raise HTTPException(status_code=status.HTTP_500_INTERNAL_SERVER_ERROR, detail="Failed to save analysis results after ML processing.")
-
-    except Exception as e: 
-        logger.error(f"Failed to update database after ML API call for document {document_id}: {e}", exc_info=True)
-        try:
-            await crud.update_document_status(
-                document_id=document_id, teacher_id=auth_teacher_id, status=DocumentStatus.ERROR,
-                character_count=character_count, word_count=word_count
-            )
-            if result: 
+            if result: # result object should exist here
                 await crud.update_result(result_id=result.id, update_data={"status": ResultStatus.ERROR}, teacher_id=auth_teacher_id)
         except Exception as db_error_on_error:
             logger.error(f"Further error setting status to ERROR for doc {document_id} after initial DB update failure: {db_error_on_error}", exc_info=True)
-        
+
         raise HTTPException(status_code=status.HTTP_500_INTERNAL_SERVER_ERROR, detail=f"Failed to save assessment result to database: {e}")
 
-    if not final_result_obj: 
+    if not final_result_obj: # Should be caught by exceptions above, but as a safeguard
         logger.error(f"Final result object is None after attempting DB update for doc {document_id}, and no exception was raised. This indicates a logic flaw.")
         raise HTTPException(status_code=500, detail="Failed to retrieve final result after update due to an unexpected internal state.")
     # --- END RESOLVED CONFLICTS 10, 11, 12 ---
@@ -484,7 +470,7 @@
 ):
     user_kinde_id = current_user_payload.get("sub")
     logger.info(f"User {user_kinde_id} attempting to read document ID: {document_id}")
-    document = await crud.get_document_by_id(document_id=document_id, teacher_id=user_kinde_id)
+    document = await crud.get_document_by_id(document_id=document_id, teacher_id=user_kinde_id) # teacher_id for scoping
     if document is None:
         # --- RESOLVED CONFLICT 13: 404 detail ---
         raise HTTPException(status_code=status.HTTP_404_NOT_FOUND, detail=f"Document with ID {document_id} not found or not accessible by user.")
@@ -508,7 +494,7 @@
 async def get_document_text(
     document_id: uuid.UUID,
     current_user_payload: Dict[str, Any] = Depends(get_current_user_payload)
-) -> str:
+) -> str: # Ensure return type hint matches PlainTextResponse content
     user_kinde_id = current_user_payload.get("sub")
     logger.info(f"User {user_kinde_id} attempting to retrieve text for document ID: {document_id}")
 
@@ -520,19 +506,20 @@
     # --- RESOLVED CONFLICT 14: FileType conversion ---
     if isinstance(document.file_type, str):
         try:
-            file_type_enum_member = FileType(document.file_type.lower())
+            file_type_enum_member = FileType(document.file_type.lower()) # Ensure lowercase for matching enum values
         except ValueError:
             logger.warning(f"Document {document_id} has an invalid file_type string '{document.file_type}' in DB for get_document_text.")
-            file_type_enum_member = None 
+            file_type_enum_member = None # Explicitly set to None
     # --- END RESOLVED CONFLICT 14 ---
-    elif isinstance(document.file_type, FileType):
+    elif isinstance(document.file_type, FileType): # If it's already an enum member
         file_type_enum_member = document.file_type
 
-    if not file_type_enum_member:
+    if not file_type_enum_member: # If conversion failed or was not an enum initially
         logger.error(f"Could not map document.file_type '{document.file_type}' to FileType enum for doc {document_id} in get_document_text")
         raise HTTPException(status_code=status.HTTP_415_UNSUPPORTED_MEDIA_TYPE, detail="Could not determine file type for text extraction due to invalid stored type.")
 
-    if file_type_enum_member not in [FileType.PDF, FileType.DOCX, FileType.TXT, FileType.TEXT]:
+    # Check if the determined file type is supported for text extraction by this endpoint
+    if file_type_enum_member not in [FileType.PDF, FileType.DOCX, FileType.TXT, FileType.TEXT]: # Added TEXT for completeness
         raise HTTPException(
             status_code=status.HTTP_415_UNSUPPORTED_MEDIA_TYPE,
             detail=f"Plain text extraction is not supported for file type: {document.file_type}. Supported types for this endpoint: PDF, DOCX, TXT."
@@ -543,19 +530,20 @@
         if file_bytes is None:
             logger.error(f"Failed to download blob {document.storage_blob_path} for document {document_id} text retrieval")
             raise HTTPException(status.HTTP_500_INTERNAL_SERVER_ERROR, "Error downloading file content for text extraction.")
-        
+
         logger.info(f"Offloading text extraction for document {document_id} (get_document_text) to a separate thread.")
         extracted_text = await asyncio.to_thread(extract_text_from_bytes, file_bytes, file_type_enum_member)
-        
+
         # --- RESOLVED CONFLICT 15: Handling extracted_text is None ---
         if extracted_text is None:
             logger.warning(f"Text extraction returned None for document {document.id} ({document.file_type}) in get_document_text. This implies an extraction issue or unsupported content.")
+            # This is a 415 because the type might be supported in general, but this specific file failed extraction.
             raise HTTPException(status_code=status.HTTP_415_UNSUPPORTED_MEDIA_TYPE, detail="Text extraction failed or resulted in no content for the given file type.")
-            
+
         logger.info(f"Text extraction completed for document {document_id} (get_document_text). Chars: {len(extracted_text)}")
-        return extracted_text
+        return extracted_text # FastAPI will handle PlainTextResponse
         # --- END RESOLVED CONFLICT 15 ---
-    except ValueError as e: 
+    except ValueError as e: # From extract_text_from_bytes if it raises ValueError for unsupported types
         logger.warning(f"ValueError during text extraction for {document.id} in get_document_text: {e}")
         raise HTTPException(status_code=status.HTTP_415_UNSUPPORTED_MEDIA_TYPE, detail=str(e))
     except Exception as e:
@@ -574,9 +562,9 @@
     assignment_id: Optional[uuid.UUID] = Query(None, description="Filter by assignment UUID"),
     status: Optional[DocumentStatus] = Query(None, description="Filter by document processing status"),
     skip: int = Query(0, ge=0, description="Number of records to skip for pagination"),
-    limit: int = Query(100, ge=1, le=500, description="Maximum number of records to return"),
-    sort_by: Optional[str] = Query(None, description="Field to sort by (e.g., 'upload_timestamp', 'original_filename')"),
-    sort_order_str: str = Query("desc", alias="sort_order", description="Sort order: 'asc' or 'desc'"),
+    limit: int = Query(100, ge=1, le=500, description="Maximum number of records to return"), # Max limit 500
+    sort_by: Optional[str] = Query(None, description="Field to sort by (e.g., 'upload_timestamp', 'original_filename')"), # Add validation if needed
+    sort_order_str: str = Query("desc", alias="sort_order", description="Sort order: 'asc' or 'desc'"), # Use alias
     current_user_payload: Dict[str, Any] = Depends(get_current_user_payload)
 ):
     user_kinde_id = current_user_payload.get("sub")
@@ -584,7 +572,7 @@
     logger.info(f"User {user_kinde_id} attempting to read list of documents with filters/sorting: student_id={student_id}, assignment_id={assignment_id}, status={status}, skip={skip}, limit={limit}, sort_by='{sort_by}', sort_order='{sort_order_str}'")
     # --- END RESOLVED CONFLICT 16a ---
 
-    sort_order_int: int
+    sort_order_int: int # For pymongo
     if sort_order_str.lower() == "asc": sort_order_int = 1
     elif sort_order_str.lower() == "desc": sort_order_int = -1
     else:
@@ -594,9 +582,9 @@
         teacher_id=user_kinde_id, student_id=student_id, assignment_id=assignment_id,
         status=status, skip=skip, limit=limit, sort_by=sort_by, sort_order=sort_order_int
     )
-    
+
     # --- RESOLVED CONFLICT 16b: Return Log ---
-    logged_doc_ids = [str(doc.id) for doc in documents[:5]] 
+    logged_doc_ids = [str(doc.id) for doc in documents[:5]] # Log first 5 or fewer
     count_suffix = f"... (total {len(documents)})" if len(documents) > 5 else ""
     logger.debug(f"Returning {len(documents)} documents for GET /documents. IDs (first 5 or less): {logged_doc_ids}{count_suffix}")
     # --- END RESOLVED CONFLICT 16b ---
@@ -617,8 +605,8 @@
     current_user_payload: Dict[str, Any] = Depends(get_current_user_payload)
 ):
     user_kinde_id = current_user_payload.get("sub")
-    
-    if status_update.status is None:
+
+    if status_update.status is None: # Make sure status is provided in the payload
         raise HTTPException(status_code=status.HTTP_400_BAD_REQUEST, detail="Status field is required in the request body.")
     # Using .value for logging enum string
     logger.info(f"User {user_kinde_id} attempting to update status for document ID: {document_id} to {status_update.status.value}")
@@ -634,11 +622,11 @@
     # --- RESOLVED CONFLICT 18: Update logic and error handling ---
     # Proceed with update, passing teacher_id for the CRUD operation's own auth/scoping
     updated_document = await crud.update_document_status(
-        document_id=document_id, 
-        status=status_update.status, # Pass the enum member
-        teacher_id=user_kinde_id # Crucial for scoped update
-    )
-    
+        document_id=document_id,
+        status=status_update.status, # Pass the enum member from Pydantic model
+        teacher_id=user_kinde_id # Crucial for scoped update in CRUD
+    )
+
     if updated_document is None:
         # This could happen if, despite the check, the document was deleted, or if update_document_status itself failed
         logger.error(f"Failed to update status for doc {document_id} for user {user_kinde_id}, possibly due to internal CRUD issue or race condition.")
@@ -646,7 +634,7 @@
             status_code=status.HTTP_404_NOT_FOUND, # Or 500 if it implies an internal error post-check
             detail=f"Document {document_id} not found during status update attempt or update failed."
         )
-    
+
     logger.info(f"Document {document_id} status successfully updated to {updated_document.status.value} by user {user_kinde_id}.")
     # --- END RESOLVED CONFLICT 18 ---
     return updated_document
@@ -672,16 +660,17 @@
         # --- END RESOLVED CONFLICT 20 ---
         success = await crud.delete_document(document_id=document_id, teacher_id=user_kinde_id)
         if not success:
+            # This implies document not found for that user or underlying delete failed.
             logger.warning(f"crud.delete_document returned False for document {document_id} initiated by user {user_kinde_id}. Document likely not found or delete failed.")
             raise HTTPException(status_code=status.HTTP_404_NOT_FOUND, detail="Document not found or delete operation failed.")
-        
+
         # --- RESOLVED CONFLICT 21: Comments in exception block ---
         logger.info(f"Successfully processed delete request for document {document_id} by user {user_kinde_id}.")
         # No content returned for 204
-    
+
     except HTTPException: # Re-raise HTTPExceptions we know about (like the 404 above)
         raise
-    except Exception as e: 
+    except Exception as e:
         logger.error(f"Unexpected error in delete document endpoint for {document_id} by user {user_kinde_id}: {e}", exc_info=True)
         # --- END RESOLVED CONFLICT 21 ---
         raise HTTPException(status_code=status.HTTP_500_INTERNAL_SERVER_ERROR, detail="Internal server error during document deletion.")
@@ -708,10 +697,10 @@
 
     batch_data = BatchCreate(
         # --- RESOLVED CONFLICT 22: Comment for teacher_id ---
-        teacher_id=user_kinde_id, # user_id in Batch model, maps to teacher_id here
+        teacher_id=user_kinde_id, # user_id in Batch model, maps to teacher_id here (or user_kinde_id directly)
         # --- END RESOLVED CONFLICT 22 ---
         total_files=len(files),
-        status=BatchStatus.UPLOADING, 
+        status=BatchStatus.UPLOADING, # Initial status
         priority=priority
     )
     batch = await crud.create_batch(batch_in=batch_data)
@@ -720,13 +709,13 @@
     logger.info(f"Batch {batch.id} created for user {user_kinde_id}.")
 
     # --- RESOLVED CONFLICT 23: Variable names for lists ---
-    created_documents_in_batch = [] 
-    failed_files_info = []      
+    created_documents_in_batch = []
+    failed_files_info = [] # To store info about files that failed during this initial processing
     # --- END RESOLVED CONFLICT 23 ---
     now = datetime.now(timezone.utc) # Initialized once outside the loop
 
     priority_value_map = { BatchPriority.LOW: 0, BatchPriority.NORMAL: 1, BatchPriority.HIGH: 2, BatchPriority.URGENT: 3 }
-    doc_processing_priority = priority_value_map.get(priority, 1)
+    doc_processing_priority = priority_value_map.get(priority, 1) # Default to normal if somehow not in map
 
     # --- RESOLVED CONFLICT 24a: Loop variable ---
     for index, file_item in enumerate(files): # Using enumerate for index, file_item for clarity
@@ -734,11 +723,11 @@
         original_filename = file_item.filename or f"unknown_file_{index+1}" # Using index
         try:
             logger.info(f"Processing file {index+1}/{len(files)}: '{original_filename}' for batch {batch.id}")
-            
+
             content_type = file_item.content_type
             file_extension = os.path.splitext(original_filename)[1].lower()
             file_type_enum: Optional[FileType] = None
-            
+
             if file_extension == ".pdf" and content_type == "application/pdf": file_type_enum = FileType.PDF
             elif file_extension == ".docx" and content_type == "application/vnd.openxmlformats-officedocument.wordprocessingml.document": file_type_enum = FileType.DOCX
             # --- RESOLVED CONFLICT 24b: TXT file type check ---
@@ -754,7 +743,7 @@
                     "filename": original_filename,
                     "error": f"Unsupported file type: {content_type or file_extension}"
                 })
-                continue
+                continue # Skip to the next file
             # --- END RESOLVED CONFLICT 25 ---
 
             # --- RESOLVED CONFLICT 26: upload_file_to_blob call and logging ---
@@ -766,31 +755,32 @@
             logger.info(f"File '{original_filename}' uploaded to blob: {blob_name} for batch {batch.id}")
             # 'now' is initialized outside the loop
             # --- END RESOLVED CONFLICT 26 ---
-            
+
             # --- RESOLVED CONFLICT 27: DocumentCreate and create_document ---
             document_data = DocumentCreate(
                 original_filename=original_filename, storage_blob_path=blob_name, file_type=file_type_enum,
                 upload_timestamp=now, student_id=student_id, assignment_id=assignment_id,
                 status=DocumentStatus.UPLOADED, # Initial status before queuing attempt
-                batch_id=batch.id,
+                batch_id=batch.id, # Link to batch
                 # queue_position: Omitting as per HEAD's preference (priority driven)
-                processing_priority=doc_processing_priority, 
+                processing_priority=doc_processing_priority,
                 teacher_id=user_kinde_id
             )
-            
+
             document = await crud.create_document(document_in=document_data) # Using 'document'
             if not document:
                 logger.error(f"Failed to create document record for '{original_filename}' in batch {batch.id}.")
                 # TODO: Consider deleting blob if DB record fails (from HEAD)
+                # (This would require a call to a delete_blob function here)
                 failed_files_info.append({"filename": original_filename, "error": "Failed to create document record"})
                 continue
-            # --- END RESOLVED CONFLICT 27 --- (Conflict 28 was identical log)
+            # --- END RESOLVED CONFLICT 27 --- (Conflict 28 was identical log, covered by next line)
             logger.info(f"Document record {document.id} created for '{original_filename}' in batch {batch.id}")
 
             # --- RESOLVED CONFLICT 29 & 30: Result creation and Enqueue logic ---
             # Using HEAD's variable naming style, logic is similar in both.
             result_data = ResultCreate(
-                score=None, status=ResultStatus.PENDING, result_timestamp=now, 
+                score=None, status=ResultStatus.PENDING, result_timestamp=now,
                 document_id=document.id, teacher_id=user_kinde_id
             )
             created_result_for_doc = await crud.create_result(result_in=result_data)
@@ -798,6 +788,7 @@
                 logger.info(f"Initial Result record {created_result_for_doc.id} created for Document {document.id} in batch {batch.id}")
             else:
                 logger.error(f"Failed to create initial Result for Document {document.id} in batch {batch.id}.")
+                # Continue processing other files, but this one might be problematic later
 
             enqueue_success_for_doc = await enqueue_assessment_task(
                 document_id=document.id, user_id=user_kinde_id, priority_level=doc_processing_priority,
@@ -807,62 +798,62 @@
                     document_id=document.id, teacher_id=user_kinde_id, status=DocumentStatus.QUEUED,
                 )
                 if updated_doc_status:
-                    document = updated_doc_status 
+                    document = updated_doc_status # Use the updated document object
                     logger.info(f"Document {document.id} successfully enqueued for batch {batch.id}, status QUEUED.")
-                else: 
+                else:
                     logger.error(f"Document {document.id} enqueued for batch {batch.id}, but failed to update status to QUEUED. Remains {document.status.value}.")
             else:
                 logger.error(f"Failed to enqueue document {document.id} for batch {batch.id}. Updating status to ERROR.")
                 error_doc_status = await crud.update_document_status(
                     document_id=document.id, teacher_id=user_kinde_id, status=DocumentStatus.ERROR
                 )
-                if error_doc_status: document = error_doc_status 
+                if error_doc_status: document = error_doc_status # Use the updated document object
                 else: logger.critical(f"Failed to update doc {document.id} to ERROR after enqueue failure for batch {batch.id}")
-            
-            created_documents_in_batch.append(document)
+
+            created_documents_in_batch.append(document) # Add the (potentially status-updated) document
             # --- END RESOLVED CONFLICT 29 & 30 ---
         except Exception as e:
             logger.error(f"Unhandled error processing file '{original_filename}' in batch {batch.id}: {str(e)}", exc_info=True)
             failed_files_info.append({"filename": original_filename, "error": f"Unexpected processing error: {type(e).__name__}"})
 
     # --- RESOLVED CONFLICT 31: Final batch status and response ---
-    final_batch_status = BatchStatus.QUEUED
-    if not created_documents_in_batch and failed_files_info and files: # All files failed if files were provided
+    final_batch_status = BatchStatus.QUEUED # Default if all successful
+    if not created_documents_in_batch and failed_files_info and files: # All files provided failed
         final_batch_status = BatchStatus.ERROR
-    elif failed_files_info: # Some files failed
+    elif failed_files_info: # Some files failed, some might have succeeded
         final_batch_status = BatchStatus.PARTIAL_FAILURE
-    elif not created_documents_in_batch and not files: # No input files (should be caught earlier but defensive)
-        final_batch_status = BatchStatus.EMPTY 
-    elif not created_documents_in_batch and files : # Files provided, but none processed (all failed before doc creation)
+    elif not created_documents_in_batch and not files: # No input files (should be caught by the check at the start)
+        final_batch_status = BatchStatus.EMPTY # Or ERROR, depending on desired semantics
+    elif not created_documents_in_batch and files : # Files provided, but none processed (all failed before doc creation or append)
         final_batch_status = BatchStatus.ERROR
 
 
     batch_update_data = BatchUpdate(
-        completed_files=0, # This will be updated by workers.
-        failed_files=len(failed_files_info), 
+        completed_files=0, # This will be updated by background workers as they complete tasks.
+        failed_files=len(failed_files_info), # Number of files that failed during this initial upload/enqueue phase
         status=final_batch_status,
         error_message=f"Failed to process {len(failed_files_info)} files during initial upload/enqueue." if failed_files_info else None
     )
     updated_batch = await crud.update_batch(batch_id=batch.id, batch_in=batch_update_data)
     if not updated_batch:
         logger.error(f"Failed to update final status for batch {batch.id}. Using originally created batch object for response.")
-        updated_batch = batch 
-
-    if not created_documents_in_batch and files:
-        logger.warning(f"No documents were successfully processed for batch {batch.id}. Failed files: {failed_files_info}")
-    
+        updated_batch = batch # Fallback to the initially created batch object for the response structure
+
+    if not created_documents_in_batch and files: # Log if files were provided but none made it
+        logger.warning(f"No documents were successfully processed and added to created_documents_in_batch for batch {batch.id}. Failed files during this stage: {failed_files_info}")
+
     return BatchWithDocuments(
         id=updated_batch.id,
-        user_id=updated_batch.user_id,
+        user_id=updated_batch.user_id, # Assuming Batch model has user_id (mapped from teacher_id)
         created_at=updated_batch.created_at,
         updated_at=updated_batch.updated_at,
         total_files=updated_batch.total_files,
-        completed_files=updated_batch.completed_files,
-        failed_files=len(failed_files_info), # Use count from this endpoint's processing
+        completed_files=updated_batch.completed_files, # This is 0 initially or from DB if update_batch failed.
+        failed_files=len(failed_files_info), # Reflect failures from this endpoint's processing stage
         status=updated_batch.status,
         priority=updated_batch.priority,
         error_message=updated_batch.error_message,
-        document_ids=[doc.id for doc in created_documents_in_batch]
+        document_ids=[doc.id for doc in created_documents_in_batch] # List of successfully created doc IDs
     )
     # --- END RESOLVED CONFLICT 31 ---
 
@@ -874,21 +865,22 @@
     description="Get the status of a batch upload including documents in the batch. Requires authentication."
 )
 # --- RESOLVED CONFLICT 32a: Function name ---
-async def get_batch_status_endpoint( 
+async def get_batch_status_endpoint(
 # --- END RESOLVED CONFLICT 32a ---
     batch_id: uuid.UUID,
     current_user_payload: Dict[str, Any] = Depends(get_current_user_payload)
 ):
     user_kinde_id = current_user_payload.get("sub")
     logger.info(f"User {user_kinde_id} attempting to get status for batch ID: {batch_id}")
-    
+
     # --- RESOLVED CONFLICT 32b: Variable name 'batch' ---
-    batch = await crud.get_batch_by_id(batch_id=batch_id) 
+    batch = await crud.get_batch_by_id(batch_id=batch_id) # Assuming this fetches the batch
     if not batch:
     # --- END RESOLVED CONFLICT 32b ---
         raise HTTPException(status_code=status.HTTP_404_NOT_FOUND, detail=f"Batch with ID {batch_id} not found.")
 
     # --- RESOLVED CONFLICT 33a: Batch user_id check and log ---
+    # Assuming batch.user_id stores the Kinde ID of the user who created it.
     if batch.user_id != user_kinde_id:
         logger.warning(f"User {user_kinde_id} forbidden to access batch {batch_id} owned by {batch.user_id}.")
     # --- END RESOLVED CONFLICT 33a ---
@@ -896,12 +888,12 @@
 
     # --- RESOLVED CONFLICT 33b: Variable name and comments ---
     # Using 'documents_in_batch' and HEAD's comments
-    # crud.get_documents_by_batch_id is expected to be scoped by teacher_id internally or here
+    # crud.get_documents_by_batch_id is expected to be scoped by teacher_id (user_kinde_id) internally or explicitly
     documents_in_batch = await crud.get_documents_by_batch_id(batch_id=batch_id, teacher_id=user_kinde_id)
     # --- END RESOLVED CONFLICT 33b ---
-    
+
     return BatchWithDocuments(
-        id=batch.id, user_id=batch.user_id, created_at=batch.created_at, 
+        id=batch.id, user_id=batch.user_id, created_at=batch.created_at,
         updated_at=batch.updated_at, total_files=batch.total_files,
         completed_files=batch.completed_files, failed_files=batch.failed_files,
         status=batch.status, priority=batch.priority, error_message=batch.error_message,
@@ -913,7 +905,7 @@
     status_code=status.HTTP_200_OK,
     summary="Reset a stuck document assessment (Protected)",
     description="Sets the status of a document and its associated result back to ERROR. Useful for assessments stuck in PROCESSING/ASSESSING.",
-    response_model=Dict[str, str] 
+    response_model=Dict[str, str] # Returns a success message
 )
 # --- RESOLVED CONFLICT 34a: Function name ---
 async def reset_assessment_status_endpoint(
@@ -925,13 +917,14 @@
     logger.info(f"User {user_kinde_id} attempting to RESET status for document {document_id}")
 
     # --- RESOLVED CONFLICT 34b: Variable names and logic (preferring HEAD) ---
+    # Fetch document ensuring it belongs to the user, include deleted in case it was soft-deleted and needs reset.
     document = await crud.get_document_by_id(document_id=document_id, teacher_id=user_kinde_id, include_deleted=True)
     if not document:
         logger.warning(f"Reset attempt failed: Document {document_id} not found or not owned by user {user_kinde_id}.")
         raise HTTPException(status_code=status.HTTP_404_NOT_FOUND, detail="Document not found or access denied.")
 
-    auth_teacher_id_for_update = document.teacher_id 
-    if not auth_teacher_id_for_update:
+    auth_teacher_id_for_update = document.teacher_id # Use the document's teacher_id for subsequent operations
+    if not auth_teacher_id_for_update: # Should ideally not be None if document was fetched correctly
         logger.error(f"Critical: auth_teacher_id_for_update is missing for document {document.id} during reset by user {user_kinde_id}")
         raise HTTPException(status_code=500, detail="Internal error: Teacher ID missing for reset operation.")
 
@@ -940,16 +933,17 @@
         document_id=document.id, teacher_id=auth_teacher_id_for_update, status=DocumentStatus.ERROR
     )
     doc_reset_failed = not updated_doc # Simpler flag based on HEAD's style
-    if doc_reset_failed: 
+    if doc_reset_failed:
         logger.error(f"Failed to update document status to ERROR during reset for {document.id}.")
 
+    # Attempt to reset the associated result
     result_to_reset = await crud.get_result_by_document_id(document_id=document.id, teacher_id=auth_teacher_id_for_update, include_deleted=True)
     result_reset_failed = False # Simpler flag
     if result_to_reset:
         logger.info(f"Resetting result {result_to_reset.id} (current status: {result_to_reset.status.value}) to ERROR for document {document.id}.")
         updated_result = await crud.update_result(
-            result_id=result_to_reset.id, teacher_id=auth_teacher_id_for_update, 
-            update_data={"status": ResultStatus.ERROR.value}
+            result_id=result_to_reset.id, teacher_id=auth_teacher_id_for_update,
+            update_data={"status": ResultStatus.ERROR.value} # Ensure .value for Pydantic model/dict
         )
         if not updated_result:
             logger.error(f"Failed to update result status to ERROR during reset for result {result_to_reset.id} (doc: {document.id}).")
@@ -958,14 +952,14 @@
         logger.warning(f"No result record found to reset for document {document.id}.")
 
     # --- RESOLVED CONFLICT 35: Final error checking (preferring HEAD's structure) ---
-    if doc_reset_failed and (not result_to_reset or result_reset_failed):
+    if doc_reset_failed and (not result_to_reset or result_reset_failed): # Both doc and result (if existed) failed
         raise HTTPException(status_code=status.HTTP_500_INTERNAL_SERVER_ERROR, detail="Failed to reset document and related result status.")
-    if doc_reset_failed:
-         raise HTTPException(status_code=status.HTTP_500_INTERNAL_SERVER_ERROR, detail="Failed to reset document status, result handling may have varied.")
-    if result_reset_failed: # Implies doc_reset was OK
-         raise HTTPException(status_code=status.HTTP_500_INTERNAL_SERVER_ERROR, detail="Document status reset, but failed to reset result status.")
+    if doc_reset_failed: # Only doc failed (or result didn't exist but doc failed)
+            raise HTTPException(status_code=status.HTTP_500_INTERNAL_SERVER_ERROR, detail="Failed to reset document status, result handling may have varied.")
+    if result_reset_failed: # Doc reset was OK, but result reset failed
+            raise HTTPException(status_code=status.HTTP_500_INTERNAL_SERVER_ERROR, detail="Document status reset, but failed to reset result status.")
     # --- END RESOLVED CONFLICT 35 & 34b ---
-    
+
     final_doc_status_value = updated_doc.status.value if updated_doc else "ERROR (update failed)" # For log
     logger.info(f"Successfully processed reset request for document {document_id}. Final document status: {final_doc_status_value}.")
     return {"message": f"Successfully reset assessment status for document {document_id} to ERROR."}
@@ -978,7 +972,7 @@
     summary="Cancel a stuck document assessment (Protected)",
     description="Sets the status of a document (if PROCESSING, QUEUED, UPLOADED or RETRYING) and its associated result (if ASSESSING, PENDING or RETRYING) back to ERROR.",
     # --- END RESOLVED CONFLICT 36a ---
-    response_model=Dict[str, str] 
+    response_model=Dict[str, str]
 )
 # --- RESOLVED CONFLICT 36b: Function name ---
 async def cancel_assessment_status_endpoint(
@@ -990,7 +984,7 @@
     logger.info(f"User {user_kinde_id} attempting to CANCEL assessment for document {document_id}")
 
     # --- RESOLVED CONFLICT 36c: Variable names and initial checks (using HEAD convention) ---
-    document = await crud.get_document_by_id(document_id=document_id, teacher_id=user_kinde_id, include_deleted=True)
+    document = await crud.get_document_by_id(document_id=document_id, teacher_id=user_kinde_id, include_deleted=True) # Allow cancelling even if soft-deleted
     if not document:
         logger.warning(f"Cancel attempt failed: Document {document_id} not found or not owned by user {user_kinde_id}.")
         raise HTTPException(status_code=status.HTTP_404_NOT_FOUND, detail="Document not found or access denied.")
@@ -1001,8 +995,8 @@
         raise HTTPException(status_code=500, detail="Internal error: Teacher ID missing for cancel operation.")
 
     # Using Codex's more comprehensive list of cancellable document statuses
-    cancellable_doc_statuses = [DocumentStatus.PROCESSING, DocumentStatus.RETRYING, DocumentStatus.QUEUED, DocumentStatus.UPLOADED] 
-    if document.status not in cancellable_doc_statuses: 
+    cancellable_doc_statuses = [DocumentStatus.PROCESSING, DocumentStatus.RETRYING, DocumentStatus.QUEUED, DocumentStatus.UPLOADED]
+    if document.status not in cancellable_doc_statuses:
         logger.warning(f"Document {document.id} is in status '{document.status.value}', which is not cancellable. Valid: {[s.value for s in cancellable_doc_statuses]}.")
         raise HTTPException(status_code=status.HTTP_409_CONFLICT, detail=f"Cannot cancel assessment. Document status is '{document.status.value}'.")
 
@@ -1011,7 +1005,7 @@
         document_id=document.id, teacher_id=auth_teacher_id_for_update, status=DocumentStatus.ERROR
     )
     doc_cancel_failed = not updated_doc # Simpler flag
-    if doc_cancel_failed: 
+    if doc_cancel_failed:
         logger.error(f"Failed to update document status to ERROR during cancel for {document.id}.")
 
     result_to_cancel = await crud.get_result_by_document_id(document_id=document.id, teacher_id=auth_teacher_id_for_update, include_deleted=True)
@@ -1024,7 +1018,7 @@
             logger.info(f"Cancelling result {result_to_cancel.id} (current status: {result_to_cancel.status.value}) to ERROR for document {document.id}.")
             updated_cancelled_result = await crud.update_result(
                 result_id=result_to_cancel.id, teacher_id=auth_teacher_id_for_update,
-                update_data={"status": ResultStatus.ERROR.value}
+                update_data={"status": ResultStatus.ERROR.value} # Ensure .value
             )
             if not updated_cancelled_result:
                 logger.error(f"Failed to update result status to ERROR during cancel for result {result_to_cancel.id} (doc: {document.id}).")
@@ -1033,16 +1027,16 @@
             logger.info(f"Result {result_to_cancel.id} for document {document.id} is in status '{result_to_cancel.status.value}'. No status change needed during cancel.")
     else:
         logger.warning(f"No result record found to cancel for document {document.id}.")
-    
+
     # Using HEAD's style of final error checking
-    if doc_cancel_failed and (not result_to_cancel or result_handling_issue):
+    if doc_cancel_failed and (not result_to_cancel or result_handling_issue): # Both doc and result (if existed & applicable) had issues
         raise HTTPException(status_code=status.HTTP_500_INTERNAL_SERVER_ERROR, detail="Failed to cancel document and encountered issues with result handling.")
-    if doc_cancel_failed:
+    if doc_cancel_failed: # Doc cancel failed, result handling might have been ok or n/a
         raise HTTPException(status_code=status.HTTP_500_INTERNAL_SERVER_ERROR, detail="Failed to cancel document status; result handling may have varied.")
-    if result_handling_issue: # Implies doc_cancel was OK
+    if result_handling_issue: # Doc cancel was OK, but result handling failed
         raise HTTPException(status_code=status.HTTP_500_INTERNAL_SERVER_ERROR, detail="Document status cancelled, but failed to update associated result status.")
     # --- END RESOLVED CONFLICT 36c ---
-    
+
     final_doc_status_value = updated_doc.status.value if updated_doc else "ERROR (update failed)"
     logger.info(f"Successfully cancelled assessment processing for document {document_id}. Final document status: {final_doc_status_value}.")
     return {"message": f"Successfully cancelled assessment for document {document_id}. Status set to ERROR."}