# app/models/enums.py

from enum import Enum

# --- User/Teacher Related Enums ---

class TeacherRole(str, Enum):
    """Enumeration for different roles a teacher/user might have."""
    TEACHER = "teacher"
    TUTOR = "tutor"
    LECTURER = "lecturer"
    ADMIN = "admin"
    OTHER = "other"

class MarketingSource(str, Enum):
    """Enumeration for how a user heard about the service."""
    GOOGLE = "Google"
    FACEBOOK = "Facebook"
    LINKEDIN = "Linkedin"
    CONFERENCE = "Conference"
    REFERRAL = "Referral"
    OTHER = "Other"

# --- Document/File Related Enums ---

class FileType(str, Enum):
    """Enumeration for supported document/file types."""
    PDF = "pdf"
    DOCX = "docx"
    PNG = "png"
    JPG = "jpg"
    JPEG = "jpeg" # Added common alias
    TXT = "txt"
    TEXT = "text" # Added for potential copy-paste input type

class DocumentStatus(str, Enum):
    """Enumeration for the processing status of a document."""
    UPLOADED = "UPLOADED"     # File received and stored (Changed to uppercase)
    QUEUED = "QUEUED"         # Queued for AI analysis (Changed to uppercase)
    PROCESSING = "PROCESSING" # Actively being analyzed by ML model (Changed to uppercase)
    RETRYING = "RETRYING"     # Retry attempt in progress
    COMPLETED = "COMPLETED"   # Analysis finished, result available (Changed to uppercase)
    ERROR = "ERROR"           # An error occurred during processing (Changed to uppercase)
<<<<<<< HEAD
    FAILED = "FAILED"         # Processing failed permanently
=======
    RETRYING = "RETRYING"     # Document processing is being retried
    FAILED = "FAILED"         # Processing failed after retries
>>>>>>> 17eb39a3

# --- Result Related Enums ---

class ResultStatus(str, Enum):
    """Enumeration for the status of an AI detection result."""
    PENDING = "PENDING"       # Analysis requested but not yet started/completed (Changed to uppercase)
    ASSESSING = "ASSESSING"   # Analysis in progress (Changed to uppercase)
    COMPLETED = "COMPLETED"   # Analysis complete, score available (Changed to uppercase)
    RETRYING = "RETRYING"     # Retry attempt in progress
    ERROR = "ERROR"           # Error during analysis, score may be unavailable (Changed to uppercase)
<<<<<<< HEAD
    FAILED = "FAILED"         # Analysis failed permanently
=======
    RETRYING = "RETRYING"     # Analysis is being retried after a failure
    FAILED = "FAILED"         # Analysis failed after retries
>>>>>>> 17eb39a3

class BatchStatus(str, Enum):
    """Enumeration for the status of a document batch upload."""
    CREATED = "CREATED"       # Batch created, files not yet uploaded
    QUEUED = "QUEUED"         # Batch queued for processing
    UPLOADING = "UPLOADING"   # Files are being uploaded
    VALIDATING = "VALIDATING" # Validating uploaded files
    PROCESSING = "PROCESSING" # Processing individual documents
    COMPLETED = "COMPLETED"   # All documents in batch processed
    PARTIAL = "PARTIAL"       # Some documents processed, some failed
    ERROR = "ERROR"           # Batch processing failed

class BatchPriority(str, Enum):
    """Enumeration for batch processing priority."""
    LOW = "LOW"
    NORMAL = "NORMAL"
    HIGH = "HIGH"
    URGENT = "URGENT"<|MERGE_RESOLUTION|>--- conflicted
+++ resolved
@@ -35,34 +35,24 @@
 
 class DocumentStatus(str, Enum):
     """Enumeration for the processing status of a document."""
-    UPLOADED = "UPLOADED"     # File received and stored (Changed to uppercase)
-    QUEUED = "QUEUED"         # Queued for AI analysis (Changed to uppercase)
-    PROCESSING = "PROCESSING" # Actively being analyzed by ML model (Changed to uppercase)
+    UPLOADED = "UPLOADED"     # File received and stored
+    QUEUED = "QUEUED"         # Queued for AI analysis
+    PROCESSING = "PROCESSING" # Actively being analyzed by ML model
     RETRYING = "RETRYING"     # Retry attempt in progress
-    COMPLETED = "COMPLETED"   # Analysis finished, result available (Changed to uppercase)
-    ERROR = "ERROR"           # An error occurred during processing (Changed to uppercase)
-<<<<<<< HEAD
-    FAILED = "FAILED"         # Processing failed permanently
-=======
-    RETRYING = "RETRYING"     # Document processing is being retried
+    COMPLETED = "COMPLETED"   # Analysis finished, result available
+    ERROR = "ERROR"           # An error occurred during processing
     FAILED = "FAILED"         # Processing failed after retries
->>>>>>> 17eb39a3
 
 # --- Result Related Enums ---
 
 class ResultStatus(str, Enum):
     """Enumeration for the status of an AI detection result."""
-    PENDING = "PENDING"       # Analysis requested but not yet started/completed (Changed to uppercase)
-    ASSESSING = "ASSESSING"   # Analysis in progress (Changed to uppercase)
-    COMPLETED = "COMPLETED"   # Analysis complete, score available (Changed to uppercase)
+    PENDING = "PENDING"       # Analysis requested but not yet started/completed
+    ASSESSING = "ASSESSING"   # Analysis in progress
+    COMPLETED = "COMPLETED"   # Analysis complete, score available
     RETRYING = "RETRYING"     # Retry attempt in progress
-    ERROR = "ERROR"           # Error during analysis, score may be unavailable (Changed to uppercase)
-<<<<<<< HEAD
-    FAILED = "FAILED"         # Analysis failed permanently
-=======
-    RETRYING = "RETRYING"     # Analysis is being retried after a failure
+    ERROR = "ERROR"           # Error during analysis, score may be unavailable
     FAILED = "FAILED"         # Analysis failed after retries
->>>>>>> 17eb39a3
 
 class BatchStatus(str, Enum):
     """Enumeration for the status of a document batch upload."""
