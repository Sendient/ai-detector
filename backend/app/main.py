--- conflicted
+++ resolved
@@ -1,7 +1,6 @@
-# app/main.py
 import logging
 import psutil # For system metrics in health check
-import time   # For uptime calculation
+import time    # For uptime calculation
 from fastapi import FastAPI, Response
 from fastapi.middleware.cors import CORSMiddleware
 from typing import Dict, Any
@@ -12,13 +11,10 @@
 import os
 
 # Import config and database lifecycle functions
-# Adjust path '.' based on where main.py is relative to 'core' and 'db'
 from .core.config import PROJECT_NAME, API_V1_PREFIX, VERSION
 from .db.database import connect_to_mongo, close_mongo_connection, check_database_health, get_database
 
 # Import all endpoint routers
-# Adjust path '.' based on where main.py is relative to 'api'
-# Includes routers for all entities: schools, teachers, class_groups, students, assignments, documents, results
 from .api.v1.endpoints.schools import router as schools_router
 from .api.v1.endpoints.teachers import router as teachers_router
 from .api.v1.endpoints.class_groups import router as class_groups_router
@@ -29,17 +25,13 @@
 from .api.v1.endpoints.dashboard import router as dashboard_router
 from .api.v1.endpoints.analytics import router as analytics_router
 
-# Import batch processor
-<<<<<<< HEAD
-from app.tasks import batch_processor, assessment_worker
-=======
-from .tasks import batch_processor
->>>>>>> 17eb39a3
+# Import batch processor and assessment worker
+# RESOLVED CONFLICT 1
+from .tasks import batch_processor, assessment_worker
 
 # Setup logging
-logger = logging.getLogger(__name__) # Use main module logger or project-specific
-# Ensure logging is configured appropriately elsewhere if not using basicConfig
-# logging.basicConfig(level=logging.INFO)
+logger = logging.getLogger(__name__)
+# logging.basicConfig(level=logging.INFO) # Ensure logging is configured appropriately
 
 # Track application start time for uptime calculation
 APP_START_TIME = time.time()
@@ -60,13 +52,11 @@
 # Create FastAPI app instance with detailed configuration
 _original_fastapi_app = FastAPI(
     title=f"{PROJECT_NAME} - Sentient AI Detector App",
-    version=VERSION, # Use version from config
+    version=VERSION,
     description="API for detecting AI-generated content in educational settings",
-    # Customize API docs/schema URLs
     docs_url="/api/docs",
     redoc_url="/api/redoc",
     openapi_url="/api/openapi.json"
-    # Using on_event decorators below for DB lifecycle
 )
 
 # Add CORS middleware
@@ -83,29 +73,25 @@
 async def startup_event():
     """
     Event handler for application startup.
-    Connects to the database and ensures necessary indexes are created.
+    Connects to the database, ensures necessary indexes are created,
+    and starts background tasks.
     """
     logger.info("Executing startup event: Connecting to database...")
     try:
-        await connect_to_mongo() # Ensure this is awaited
+        await connect_to_mongo()
         logger.info("Startup event: Database connection successful.")
     except Exception as e:
         logger.error(f"Startup event: Failed to connect to database: {e}", exc_info=True)
-        # Optionally, re-raise or handle more gracefully depending on desired behavior
-        # For now, if DB connection fails, the app might not be usable, so re-raising is one option.
         raise
 
     logger.info("Ensuring database indexes...")
-    db = get_database() # Get database instance
+    db = get_database()
     if db is None:
         logger.error("Cannot ensure indexes: Database connection not available (db is None).")
         return
 
     try:
-        # Ensure indexes for Teachers collection
         teachers_collection = db.get_collection("teachers")
-        # Check if running in an event loop for async operations
-        # No, this is already an async function, direct await is fine.
         try:
             await teachers_collection.create_index("kinde_id", name="idx_teacher_kinde_id", unique=False)
             logger.info("Successfully created/verified non-unique index 'idx_teacher_kinde_id' on teachers.kinde_id")
@@ -114,127 +100,112 @@
                 logger.warning(
                     f"Index conflict for 'idx_teacher_kinde_id' on teachers.kinde_id. "
                     f"Code: {e.code}, Error: {e.details.get('errmsg', str(e))}. "
-                    f"This means an index with the same name exists but has different options (e.g., unique, sparse). "
-                    f"The application will continue, but please resolve this manually in Azure Portal/Cosmos DB "
-                    f"by deleting the existing 'idx_teacher_kinde_id' and allowing the application to recreate it, "
-                    f"or by updating the application's index definition in app/main.py to match the existing one."
+                    f"This means an index with the same name exists but has different options. "
+                    f"Please resolve this manually or update the application's index definition."
                 )
             else:
-                # For other operation failures, log and re-raise
                 logger.error(f"Database OperationFailure while creating index 'idx_teacher_kinde_id': {e.details.get('errmsg', str(e))}", exc_info=True)
-                raise # Re-raise other OperationFailures
+                raise
         except Exception as e:
-            # Catch any other unexpected errors during index creation for teachers
             logger.error(f"Unexpected error creating index 'idx_teacher_kinde_id' on teachers: {e}", exc_info=True)
-            # Depending on policy, you might want to raise this too
-
-        # Ensure indexes for Documents collection (example, adjust as needed)
-        # documents_collection = db[DOCUMENT_COLLECTION]
-        # await documents_collection.create_index([("teacher_id", 1), ("upload_timestamp", -1)], name="idx_doc_teacher_upload")
-        # logger.info("Successfully created/verified index 'idx_doc_teacher_upload' on documents")
-
         logger.info("Database indexes ensured.")
-
     except Exception as e:
         logger.error(f"An error occurred during index creation: {e}", exc_info=True)
-        # Decide if app should proceed if index creation fails for non-critical indexes
-
-    # Start background tasks if any (like BatchProcessor)
-    try:
-        # Assuming BatchProcessor is designed to be started and run in the background
-        from .tasks.batch_processor import BatchProcessor # Local import to avoid circular dependency issues
+
+    # Start BatchProcessor
+    try:
+        from .tasks.batch_processor import BatchProcessor # Consistent relative import
         processor = BatchProcessor()
-        asyncio.create_task(processor.process_batches()) # Changed from processor.run() to processor.process_batches()
+        asyncio.create_task(processor.process_batches())
         logger.info("Batch processor started")
     except Exception as e:
         logger.error(f"Failed to start batch processor: {e}", exc_info=True)
 
-<<<<<<< HEAD
-    try:
-        from app.tasks.assessment_worker import AssessmentWorker
+    # Start AssessmentWorker (Integrated from Codex branch)
+    try:
+        from .tasks.assessment_worker import AssessmentWorker # Consistent relative import
         worker = AssessmentWorker()
         asyncio.create_task(worker.run())
         logger.info("Assessment worker started")
     except Exception as e:
         logger.error(f"Failed to start assessment worker: {e}", exc_info=True)
 
-@app.on_event("shutdown")
-=======
+# RESOLVED CONFLICT 2 - Using _original_fastapi_app decorator
 @_original_fastapi_app.on_event("shutdown")
->>>>>>> 17eb39a3
 async def shutdown_event():
-    """Stop batch processor and disconnect from MongoDB on application shutdown."""
+    """Stop batch processor, assessment worker, and disconnect from MongoDB on application shutdown."""
     logger.info("Executing shutdown event...")
     
     # Stop batch processor
-    batch_processor.stop()
-    logger.info("Batch processor stopped")
+    # Ensure batch_processor module (imported at top) has a stop() method or adjust accordingly
+    if hasattr(batch_processor, 'stop') and callable(batch_processor.stop): # Defensive check
+        batch_processor.stop() 
+        logger.info("Batch processor stop requested")
+    else:
+        logger.warning("batch_processor module does not have a callable stop() method as expected.")
+
 
     # Stop assessment worker
-    assessment_worker.stop()
-    logger.info("Assessment worker stopped")
-    
-    # Disconnect from database
+    # Ensure assessment_worker module (imported at top) has a stop() method or adjust accordingly
+    if hasattr(assessment_worker, 'stop') and callable(assessment_worker.stop): # Defensive check
+        assessment_worker.stop()
+        logger.info("Assessment worker stop requested")
+    else:
+        logger.warning("assessment_worker module does not have a callable stop() method as expected.")
+        
     logger.info("Disconnecting from database...")
     await close_mongo_connection()
 
 # --- API Endpoints ---
-@_original_fastapi_app.get("/", tags=["Root"], include_in_schema=False) # Decorate _original_fastapi_app
+@_original_fastapi_app.get("/", tags=["Root"], include_in_schema=False)
 async def read_root():
     """Root endpoint welcome message."""
     return {"message": f"Welcome to {PROJECT_NAME}"}
 
-@_original_fastapi_app.get("/health", status_code=200, tags=["Health Check"]) # Decorate _original_fastapi_app
+@_original_fastapi_app.get("/health", status_code=200, tags=["Health Check"])
 async def health_check() -> Dict[str, Any]:
     """
     Comprehensive health check endpoint that verifies:
     - Application status and metrics (uptime, memory)
     - Database connectivity and collections
     """
-    # Get database health information
     db_health = await check_database_health()
-
-    # Get system metrics using psutil
     process = psutil.Process()
     memory_info = process.memory_info()
-
-    # Calculate uptime
     uptime_seconds = time.time() - APP_START_TIME
     uptime = str(timedelta(seconds=int(uptime_seconds)))
 
-    # Prepare response dictionary
     health_info = {
-        "status": "OK", # Start with OK, potentially downgrade based on checks
+        "status": "OK",
         "application": {
             "name": PROJECT_NAME,
             "version": VERSION,
-            "status": "OK", # Application itself is running if it responds
+            "status": "OK",
             "uptime": uptime,
             "memory_usage": {
-                "rss_bytes": memory_info.rss,  # Resident Set Size (bytes)
-                "vms_bytes": memory_info.vms,  # Virtual Memory Size (bytes)
-                "percent": f"{process.memory_percent():.2f}%" # Memory usage percentage
+                "rss_bytes": memory_info.rss,
+                "vms_bytes": memory_info.vms,
+                "percent": f"{process.memory_percent():.2f}%"
             }
         },
-        "database": db_health, # Include detailed DB health dictionary
-        "timestamp": datetime.now(timezone.utc).isoformat() + "Z" # Use UTC timestamp
+        "database": db_health,
+        "timestamp": datetime.now(timezone.utc).isoformat() + "Z"
     }
 
-    # Determine overall status based on database health
     if db_health.get("status") == "ERROR":
         health_info["status"] = "ERROR"
-    elif db_health.get("status") == "WARNING": # If check_database_health can return WARNING
+    elif db_health.get("status") == "WARNING":
         health_info["status"] = "WARNING"
 
     return health_info
 
 # --- Liveness and Readiness Probes ---
-@_original_fastapi_app.get("/healthz", tags=["Probes"], status_code=status.HTTP_200_OK) # Decorate _original_fastapi_app
+@_original_fastapi_app.get("/healthz", tags=["Probes"], status_code=status.HTTP_200_OK)
 async def liveness_probe():
     """Liveness probe: Checks if the application process is running and responsive."""
     return {"status": "live"}
 
-@_original_fastapi_app.get("/readyz", tags=["Probes"]) # Decorate _original_fastapi_app
+@_original_fastapi_app.get("/readyz", tags=["Probes"])
 async def readiness_probe(response: Response):
     """Readiness probe: Checks if the application is ready to serve traffic (e.g., DB connected)."""
     db_health = await check_database_health()
@@ -244,34 +215,20 @@
     else:
         response.status_code = status.HTTP_503_SERVICE_UNAVAILABLE
         return {"status": "not_ready", "database": db_health}
-# --- End Probes ---
 
 # --- Include API Routers ---
-# Apply the configured prefix (e.g., /api/v1) to all included routers
-_original_fastapi_app.include_router(schools_router, prefix=API_V1_PREFIX) # Apply to _original_fastapi_app
-_original_fastapi_app.include_router(teachers_router, prefix=API_V1_PREFIX) # Apply to _original_fastapi_app
-_original_fastapi_app.include_router(class_groups_router, prefix=API_V1_PREFIX) # Apply to _original_fastapi_app
-_original_fastapi_app.include_router(students_router, prefix=API_V1_PREFIX) # Apply to _original_fastapi_app
+_original_fastapi_app.include_router(schools_router, prefix=API_V1_PREFIX)
+_original_fastapi_app.include_router(teachers_router, prefix=API_V1_PREFIX)
+_original_fastapi_app.include_router(class_groups_router, prefix=API_V1_PREFIX)
+_original_fastapi_app.include_router(students_router, prefix=API_V1_PREFIX)
 # _original_fastapi_app.include_router(assignments_router, prefix=API_V1_PREFIX) # COMMENTED OUT
-_original_fastapi_app.include_router(documents_router, prefix=API_V1_PREFIX) # Apply to _original_fastapi_app
-_original_fastapi_app.include_router(results_router, prefix=API_V1_PREFIX)   # Apply to _original_fastapi_app
-_original_fastapi_app.include_router(dashboard_router, prefix=API_V1_PREFIX) # Apply to _original_fastapi_app
-_original_fastapi_app.include_router(analytics_router, prefix=API_V1_PREFIX) # Apply to _original_fastapi_app
-
-# Add a simple health check endpoint directly to the app
-@_original_fastapi_app.get("/api/v1/test-health") # Decorate _original_fastapi_app
-def read_root_test_health(): # Renamed function to avoid conflict if 'read_root' is used elsewhere
+_original_fastapi_app.include_router(documents_router, prefix=API_V1_PREFIX)
+_original_fastapi_app.include_router(results_router, prefix=API_V1_PREFIX)
+_original_fastapi_app.include_router(dashboard_router, prefix=API_V1_PREFIX)
+_original_fastapi_app.include_router(analytics_router, prefix=API_V1_PREFIX)
+
+@_original_fastapi_app.get("/api/v1/test-health")
+def read_root_test_health():
     return {"Status": "OK"}
 
-# This 'app' will be used by the ASGI server (e.g., uvicorn).
-# If state_middleware.app_with_state exists and is used, it would wrap _original_fastapi_app here.
-# For now, assuming direct usage or middleware is added via .add_middleware.
-app = _original_fastapi_app # The app served by uvicorn is the original, unless wrapped.
-
-# Example if you had an app_with_state wrapper:
-# from backend.app.utils.state_middleware import app_with_state # Hypothetical import
-# app = app_with_state(_original_fastapi_app)
-# Tests would import _original_fastapi_app, uvicorn would run 'app'.
-
-# --- TODOs & Future Enhancements ---
-# TODO: Add middleware, CORS configuration, and global exception handlers
+app = _original_fastapi_app