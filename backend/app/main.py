--- conflicted
+++ resolved
@@ -1,11 +1,7 @@
 import logging
 import psutil # For system metrics in health check
-<<<<<<< HEAD
 import time   # For uptime calculation
 import sys    # For sys.stdout in logging configuration
-=======
-import time    # For uptime calculation
->>>>>>> 09b379a9
 from fastapi import FastAPI, Response
 from fastapi.middleware.cors import CORSMiddleware
 from typing import Dict, Any
@@ -83,7 +79,6 @@
     Connects to the database, ensures necessary indexes are created,
     and starts background tasks.
     """
-<<<<<<< HEAD
     # --- Configure Logging ---
     # MODIFIED: Default to DEBUG if LOG_LEVEL is not explicitly INFO, WARNING, ERROR, or CRITICAL
     log_level_name = os.getenv("LOG_LEVEL", "DEBUG").upper() # Default to DEBUG
@@ -126,16 +121,6 @@
 
     # Test log message from the main app logger
     logger.info(f"Executing startup event: Connecting to database... Root logger effective level: {logging.getLevelName(logger.getEffectiveLevel())}")
-=======
-    # FORCEFUL LOGGING START
-    print("[STARTUP_EVENT_DEBUG] >>> startup_event function ENTERED")
-    logger.critical("############################################################")
-    logger.critical("[STARTUP_EVENT_CRITICAL] >>> FastAPI startup_event function ENTERED.")
-    logger.critical("############################################################")
-    # FORCEFUL LOGGING END
-
-    logger.info("Executing startup event: Connecting to database...")
->>>>>>> 09b379a9
     try:
         await connect_to_mongo() # Ensure this is awaited
         logger.info("Startup event: Database connection successful.")
