import logging
import psutil # For system metrics in health check
import time    # For uptime calculation
from fastapi import FastAPI, Response
from fastapi.middleware.cors import CORSMiddleware
from typing import Dict, Any
from datetime import datetime, timedelta, timezone # For uptime calculation
import asyncio
from fastapi import status
from pymongo.errors import OperationFailure
import os
import pymongo # Added import
from pymongo import IndexModel # Added import

# Import config and database lifecycle functions
from .core.config import PROJECT_NAME, API_V1_PREFIX, VERSION
from .db.database import connect_to_mongo, close_mongo_connection, check_database_health, get_database

# Import all endpoint routers
from .api.v1.endpoints.schools import router as schools_router
from .api.v1.endpoints.teachers import router as teachers_router
from .api.v1.endpoints.class_groups import router as class_groups_router
from .api.v1.endpoints.students import router as students_router
# from app.api.v1.endpoints.assignments import router as assignments_router # COMMENTED OUT
from .api.v1.endpoints.documents import router as documents_router
from .api.v1.endpoints.results import router as results_router
from .api.v1.endpoints.dashboard import router as dashboard_router
from .api.v1.endpoints.analytics import router as analytics_router

# Import batch processor and assessment worker
# RESOLVED CONFLICT 1
from .tasks import batch_processor, assessment_worker

# Setup logging
logger = logging.getLogger(__name__)
# logging.basicConfig(level=logging.INFO) # Ensure logging is configured appropriately

# Track application start time for uptime calculation
APP_START_TIME = time.time()

frontend_origin = os.getenv("FRONTEND_URL")
origins = [
    "http://localhost:5173",  # Vite frontend
    "http://localhost:3000",  # Alternative frontend port
    "http://127.0.0.1:5173",  # Alternative localhost
    "http://127.0.0.1:3000",  # Alternative localhost
    "https://gray-mud-0fe5b3703.6.azurestaticapps.net", # Production frontend origin
    frontend_origin  # Add frontend URL from environment variable
]

# Remove any None values in case the env var is not set
origins = [o for o in origins if o]

# Create FastAPI app instance with detailed configuration
_original_fastapi_app = FastAPI(
    title=f"{PROJECT_NAME} - Sentient AI Detector App",
    version=VERSION,
    description="API for detecting AI-generated content in educational settings",
    docs_url="/api/docs",
    redoc_url="/api/redoc",
    openapi_url="/api/openapi.json"
)

# Add CORS middleware
_original_fastapi_app.add_middleware(
    CORSMiddleware,
    allow_origins=origins,
    allow_credentials=True,
    allow_methods=["GET", "POST", "PUT", "DELETE", "OPTIONS", "PATCH"],
    allow_headers=["*"],
)

# --- Event Handlers for DB Connection and Batch Processor ---
@_original_fastapi_app.on_event("startup")
async def startup_event():
    """
    Event handler for application startup.
    Connects to the database, ensures necessary indexes are created,
    and starts background tasks.
    """
    # FORCEFUL LOGGING START
    print("[STARTUP_EVENT_DEBUG] >>> startup_event function ENTERED")
    logger.critical("############################################################")
    logger.critical("[STARTUP_EVENT_CRITICAL] >>> FastAPI startup_event function ENTERED.")
    logger.critical("############################################################")
    # FORCEFUL LOGGING END

    logger.info("Executing startup event: Connecting to database...")
    try:
        await connect_to_mongo() # Ensure this is awaited
        logger.info("Startup event: Database connection successful.")
    except Exception as e:
        # FORCEFUL LOGGING START
        logger.critical(f"[STARTUP_EVENT_CRITICAL] connect_to_mongo() FAILED: {e}", exc_info=True)
        # FORCEFUL LOGGING END
        logger.error(f"Startup event: Failed to connect to database: {e}", exc_info=True)
        raise

    logger.info("Ensuring database indexes...")
    db = get_database() # Get database instance
    if db is None:
        # FORCEFUL LOGGING START
        logger.critical("[STARTUP_EVENT_CRITICAL] get_database() returned None. Cannot ensure collections/indexes.")
        # FORCEFUL LOGGING END
        logger.error("Cannot ensure collections/indexes: Database connection not available (db is None).")
        return

    try:
        # Ensure indexes for Teachers collection
        teachers_collection = db.get_collection("teachers")
        try:
            await teachers_collection.create_index("kinde_id", name="idx_teacher_kinde_id", unique=False)
            # FORCEFUL LOGGING START
            logger.critical("[STARTUP_EVENT_CRITICAL] Successfully created/verified index 'idx_teacher_kinde_id' on teachers.kinde_id.")
            # FORCEFUL LOGGING END
            logger.info("Successfully created/verified non-unique index 'idx_teacher_kinde_id' on teachers.kinde_id")
        except OperationFailure as e:
            if e.code == 85: # IndexOptionsConflict
                # FORCEFUL LOGGING START
                logger.critical(f"[STARTUP_EVENT_CRITICAL] Index conflict for 'idx_teacher_kinde_id' on teachers.kinde_id: {e.details.get('errmsg', str(e))}")
                # FORCEFUL LOGGING END
                logger.warning(
                    f"Index conflict for 'idx_teacher_kinde_id' on teachers.kinde_id. "
                    f"Code: {e.code}, Error: {e.details.get('errmsg', str(e))}. "
                    f"This means an index with the same name exists but has different options (e.g., unique, sparse). "
                    f"The application will continue, but please resolve this manually in Azure Portal/Cosmos DB "
                    f"by deleting the existing 'idx_teacher_kinde_id' and allowing the application to recreate it, "
                    f"or by updating the application's index definition in app/main.py to match the existing one."
                )
            else:
                # For other operation failures, log and re-raise
                logger.error(f"Database OperationFailure while creating index 'idx_teacher_kinde_id': {e.details.get('errmsg', str(e))}", exc_info=True)
                raise
        except Exception as e:
            # Catch any other unexpected errors during index creation for teachers
            logger.error(f"Unexpected error creating index 'idx_teacher_kinde_id' on teachers: {e}", exc_info=True)
            # Depending on policy, you might want to raise this too

        # --- Ensure indexes for Assessment Tasks collection ---
        ASSESSMENT_TASKS_COLLECTION_NAME = "assessment_tasks"
        assessment_tasks_collection = db.get_collection(ASSESSMENT_TASKS_COLLECTION_NAME)
        if assessment_tasks_collection is not None:
            idx_assessment_tasks_dequeue = IndexModel(
                [("priority_level", pymongo.DESCENDING), ("created_at", pymongo.ASCENDING)],
                name="idx_assessment_tasks_dequeue_order"
            )
            try:
                await assessment_tasks_collection.create_indexes([idx_assessment_tasks_dequeue])
                logger.critical(f"[STARTUP_EVENT_CRITICAL] Successfully created/verified index 'idx_assessment_tasks_dequeue_order' on {ASSESSMENT_TASKS_COLLECTION_NAME}.")
                logger.info(f"Successfully created/verified index 'idx_assessment_tasks_dequeue_order' on {ASSESSMENT_TASKS_COLLECTION_NAME}") # Corrected trailing quote
            except OperationFailure as e:
                if e.code == 85: # IndexOptionsConflict
                    logger.critical(f"[STARTUP_EVENT_CRITICAL] Index conflict for 'idx_assessment_tasks_dequeue_order' on {ASSESSMENT_TASKS_COLLECTION_NAME}: {e.details.get('errmsg', str(e))}")
                    logger.warning(
                        f"Index conflict for 'idx_assessment_tasks_dequeue_order' on {ASSESSMENT_TASKS_COLLECTION_NAME}. "
                        f"Code: {e.code}, Error: {e.details.get('errmsg', str(e))}. "
                        f"This means an index with the same name exists but has different options. "
                        f"The application will continue, but please resolve this manually in Azure Portal/Cosmos DB "
                        f"by deleting the existing index and allowing the application to recreate it, "
                        f"or by updating the application's index definition to match."
                    )
                elif "The order by query does not have a corresponding composite index that it can be served from." in e.details.get('errmsg', ''):
                    logger.critical(f"[STARTUP_EVENT_CRITICAL] Cosmos DB specific error for 'idx_assessment_tasks_dequeue_order' on {ASSESSMENT_TASKS_COLLECTION_NAME}: {e.details.get('errmsg', str(e))}. This indicates the composite index is still missing or not usable by Cosmos DB despite creation attempt.")
                    logger.error(f"Cosmos DB indexing issue for 'idx_assessment_tasks_dequeue_order': {e.details.get('errmsg', str(e))}", exc_info=True)
                    # Potentially raise here if this index is absolutely critical for startup
                else:
                    logger.critical(f"[STARTUP_EVENT_CRITICAL] Database OperationFailure while creating index 'idx_assessment_tasks_dequeue_order' on {ASSESSMENT_TASKS_COLLECTION_NAME}: {e.details.get('errmsg', str(e))}")
                    logger.error(f"Database OperationFailure while creating index 'idx_assessment_tasks_dequeue_order' on {ASSESSMENT_TASKS_COLLECTION_NAME}: {e.details.get('errmsg', str(e))}", exc_info=True)
                    raise
            except Exception as e:
                logger.critical(f"[STARTUP_EVENT_CRITICAL] Unexpected error creating index 'idx_assessment_tasks_dequeue_order' on {ASSESSMENT_TASKS_COLLECTION_NAME}: {e}")
                logger.error(f"Unexpected error creating index 'idx_assessment_tasks_dequeue_order' on {ASSESSMENT_TASKS_COLLECTION_NAME}: {e}", exc_info=True)
                # Potentially raise here
        else:
            logger.critical(f"[STARTUP_EVENT_CRITICAL] Could not get collection '{ASSESSMENT_TASKS_COLLECTION_NAME}' to create indexes.")
            logger.error(f"Could not get collection '{ASSESSMENT_TASKS_COLLECTION_NAME}' to create indexes.")

        # Ensure indexes for Documents collection (example, adjust as needed)
        # documents_collection = db[DOCUMENT_COLLECTION]
        # await documents_collection.create_index([("teacher_id", 1), ("upload_timestamp", -1)], name="idx_doc_teacher_upload")
        # logger.info("Successfully created/verified index 'idx_doc_teacher_upload' on documents")

        logger.info("Database indexes ensured.")

    except Exception as e:
        logger.error(f"An error occurred during index creation: {e}", exc_info=True)
        # Decide if app should proceed if index creation fails for non-critical indexes

    # Start BatchProcessor
    try:
        # Assuming BatchProcessor is designed to be started and run in the background
        from .tasks.batch_processor import BatchProcessor # Local import to avoid circular dependency issues
        processor = BatchProcessor()
        asyncio.create_task(processor.process_batches()) # Changed from processor.run() to processor.process_batches()
        logger.info("Batch processor started")
    except Exception as e:
        # FORCEFUL LOGGING START
        logger.critical(f"[STARTUP_EVENT_CRITICAL] Failed to start batch processor: {e}", exc_info=True)
        # FORCEFUL LOGGING END
        logger.error(f"Failed to start batch processor: {e}", exc_info=True)
    
    # FORCEFUL LOGGING START
    logger.critical("############################################################")
    logger.critical("[STARTUP_EVENT_CRITICAL] >>> FastAPI startup_event function COMPLETED.")
    logger.critical("############################################################")
    # FORCEFUL LOGGING END

<<<<<<< HEAD
    # Start AssessmentWorker
=======
    # Start AssessmentWorker (Integrated from Codex branch)
>>>>>>> 75cf17e8
    try:
        from .tasks.assessment_worker import AssessmentWorker # Consistent relative import
        worker = AssessmentWorker()
        asyncio.create_task(worker.run())
        logger.info("Assessment worker started")
    except Exception as e:
        logger.error(f"Failed to start assessment worker: {e}", exc_info=True)

<<<<<<< HEAD
=======
# RESOLVED CONFLICT 2 - Using _original_fastapi_app decorator
>>>>>>> 75cf17e8
@_original_fastapi_app.on_event("shutdown")
async def shutdown_event():
    """Stop batch processor, assessment worker, and disconnect from MongoDB on application shutdown."""
    logger.info("Executing shutdown event...")
    
    # Stop batch processor
    # Ensure batch_processor module (imported at top) has a stop() method or adjust accordingly
    if hasattr(batch_processor, 'stop') and callable(batch_processor.stop): # Defensive check
        batch_processor.stop() 
        logger.info("Batch processor stop requested")
    else:
        logger.warning("batch_processor module does not have a callable stop() method as expected.")


    # Stop assessment worker
    # Ensure assessment_worker module (imported at top) has a stop() method or adjust accordingly
    if hasattr(assessment_worker, 'stop') and callable(assessment_worker.stop): # Defensive check
        assessment_worker.stop()
        logger.info("Assessment worker stop requested")
    else:
        logger.warning("assessment_worker module does not have a callable stop() method as expected.")
        
    logger.info("Disconnecting from database...")
    await close_mongo_connection()

# --- API Endpoints ---
@_original_fastapi_app.get("/", tags=["Root"], include_in_schema=False)
async def read_root():
    """Root endpoint welcome message."""
    return {"message": f"Welcome to {PROJECT_NAME}"}

@_original_fastapi_app.get("/health", status_code=200, tags=["Health Check"])
async def health_check() -> Dict[str, Any]:
    """
    Comprehensive health check endpoint that verifies:
    - Application status and metrics (uptime, memory)
    - Database connectivity and collections
    """
    db_health = await check_database_health()
    process = psutil.Process()
    memory_info = process.memory_info()
    uptime_seconds = time.time() - APP_START_TIME
    uptime = str(timedelta(seconds=int(uptime_seconds)))

    health_info = {
        "status": "OK",
        "application": {
            "name": PROJECT_NAME,
            "version": VERSION,
            "status": "OK",
            "uptime": uptime,
            "memory_usage": {
                "rss_bytes": memory_info.rss,
                "vms_bytes": memory_info.vms,
                "percent": f"{process.memory_percent():.2f}%"
            }
        },
        "database": db_health,
        "timestamp": datetime.now(timezone.utc).isoformat() + "Z"
    }

    if db_health.get("status") == "ERROR":
        health_info["status"] = "ERROR"
    elif db_health.get("status") == "WARNING":
        health_info["status"] = "WARNING"

    return health_info

# --- Liveness and Readiness Probes ---
@_original_fastapi_app.get("/healthz", tags=["Probes"], status_code=status.HTTP_200_OK)
async def liveness_probe():
    """Liveness probe: Checks if the application process is running and responsive."""
    return {"status": "live"}

@_original_fastapi_app.get("/readyz", tags=["Probes"])
async def readiness_probe(response: Response):
    """Readiness probe: Checks if the application is ready to serve traffic (e.g., DB connected)."""
    db_health = await check_database_health()
    if db_health.get("status") == "OK":
        response.status_code = status.HTTP_200_OK
        return {"status": "ready", "database": db_health}
    else:
        response.status_code = status.HTTP_503_SERVICE_UNAVAILABLE
        return {"status": "not_ready", "database": db_health}

# --- Include API Routers ---
_original_fastapi_app.include_router(schools_router, prefix=API_V1_PREFIX)
_original_fastapi_app.include_router(teachers_router, prefix=API_V1_PREFIX)
_original_fastapi_app.include_router(class_groups_router, prefix=API_V1_PREFIX)
_original_fastapi_app.include_router(students_router, prefix=API_V1_PREFIX)
# _original_fastapi_app.include_router(assignments_router, prefix=API_V1_PREFIX) # COMMENTED OUT
_original_fastapi_app.include_router(documents_router, prefix=API_V1_PREFIX)
_original_fastapi_app.include_router(results_router, prefix=API_V1_PREFIX)
_original_fastapi_app.include_router(dashboard_router, prefix=API_V1_PREFIX)
_original_fastapi_app.include_router(analytics_router, prefix=API_V1_PREFIX)

@_original_fastapi_app.get("/api/v1/test-health")
def read_root_test_health():
    return {"Status": "OK"}

app = _original_fastapi_app<|MERGE_RESOLUTION|>--- conflicted
+++ resolved
@@ -147,7 +147,7 @@
             try:
                 await assessment_tasks_collection.create_indexes([idx_assessment_tasks_dequeue])
                 logger.critical(f"[STARTUP_EVENT_CRITICAL] Successfully created/verified index 'idx_assessment_tasks_dequeue_order' on {ASSESSMENT_TASKS_COLLECTION_NAME}.")
-                logger.info(f"Successfully created/verified index 'idx_assessment_tasks_dequeue_order' on {ASSESSMENT_TASKS_COLLECTION_NAME}") # Corrected trailing quote
+                logger.info(f"Successfully created/verified index 'idx_assessment_tasks_dequeue_order' on {ASSESSMENT_TASKS_COLLECTION_NAME}")
             except OperationFailure as e:
                 if e.code == 85: # IndexOptionsConflict
                     logger.critical(f"[STARTUP_EVENT_CRITICAL] Index conflict for 'idx_assessment_tasks_dequeue_order' on {ASSESSMENT_TASKS_COLLECTION_NAME}: {e.details.get('errmsg', str(e))}")
@@ -198,18 +198,14 @@
         logger.critical(f"[STARTUP_EVENT_CRITICAL] Failed to start batch processor: {e}", exc_info=True)
         # FORCEFUL LOGGING END
         logger.error(f"Failed to start batch processor: {e}", exc_info=True)
-    
+
     # FORCEFUL LOGGING START
     logger.critical("############################################################")
     logger.critical("[STARTUP_EVENT_CRITICAL] >>> FastAPI startup_event function COMPLETED.")
     logger.critical("############################################################")
     # FORCEFUL LOGGING END
 
-<<<<<<< HEAD
-    # Start AssessmentWorker
-=======
     # Start AssessmentWorker (Integrated from Codex branch)
->>>>>>> 75cf17e8
     try:
         from .tasks.assessment_worker import AssessmentWorker # Consistent relative import
         worker = AssessmentWorker()
@@ -218,19 +214,15 @@
     except Exception as e:
         logger.error(f"Failed to start assessment worker: {e}", exc_info=True)
 
-<<<<<<< HEAD
-=======
-# RESOLVED CONFLICT 2 - Using _original_fastapi_app decorator
->>>>>>> 75cf17e8
 @_original_fastapi_app.on_event("shutdown")
 async def shutdown_event():
     """Stop batch processor, assessment worker, and disconnect from MongoDB on application shutdown."""
     logger.info("Executing shutdown event...")
-    
+
     # Stop batch processor
     # Ensure batch_processor module (imported at top) has a stop() method or adjust accordingly
     if hasattr(batch_processor, 'stop') and callable(batch_processor.stop): # Defensive check
-        batch_processor.stop() 
+        batch_processor.stop()
         logger.info("Batch processor stop requested")
     else:
         logger.warning("batch_processor module does not have a callable stop() method as expected.")
@@ -243,7 +235,7 @@
         logger.info("Assessment worker stop requested")
     else:
         logger.warning("assessment_worker module does not have a callable stop() method as expected.")
-        
+
     logger.info("Disconnecting from database...")
     await close_mongo_connection()
 
