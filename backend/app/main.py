# app/main.py
import logging
import psutil # For system metrics in health check
import time   # For uptime calculation
from fastapi import FastAPI, Response
from fastapi.middleware.cors import CORSMiddleware
from typing import Dict, Any
from datetime import datetime, timedelta, timezone # For uptime calculation
import asyncio
from fastapi import status
from pymongo.errors import OperationFailure
import os

# Import config and database lifecycle functions
# Adjust path '.' based on where main.py is relative to 'core' and 'db'
from app.core.config import PROJECT_NAME, API_V1_PREFIX, VERSION
from app.db.database import connect_to_mongo, close_mongo_connection, check_database_health, get_database

# Import all endpoint routers
# Adjust path '.' based on where main.py is relative to 'api'
# Includes routers for all entities: schools, teachers, class_groups, students, assignments, documents, results
from app.api.v1.endpoints.schools import router as schools_router
from app.api.v1.endpoints.teachers import router as teachers_router
from app.api.v1.endpoints.class_groups import router as class_groups_router
from app.api.v1.endpoints.students import router as students_router
# from app.api.v1.endpoints.assignments import router as assignments_router # COMMENTED OUT
from app.api.v1.endpoints.documents import router as documents_router
from app.api.v1.endpoints.results import router as results_router
from app.api.v1.endpoints.dashboard import router as dashboard_router
from app.api.v1.endpoints.analytics import router as analytics_router

# Import batch processor
from app.tasks import batch_processor

# Setup logging
logger = logging.getLogger(__name__) # Use main module logger or project-specific
# Ensure logging is configured appropriately elsewhere if not using basicConfig
# logging.basicConfig(level=logging.INFO)

# Track application start time for uptime calculation
APP_START_TIME = time.time()

frontend_origin = os.getenv("FRONTEND_URL")
origins = [
<<<<<<< HEAD
    "http://localhost:5173",  # Vite frontend
    "http://localhost:3000",  # Alternative frontend port
    "http://127.0.0.1:5173",  # Alternative localhost
    "http://127.0.0.1:3000",  # Alternative localhost
    "https://gray-mud-0fe5b3703.6.azurestaticapps.net", # Production frontend origin
=======
    frontend_origin,
    "http://localhost:5173",
    "http://localhost:3000",
    "http://127.0.0.1:5173",
    "http://127.0.0.1:3000",
>>>>>>> 5278aa50
]
# Remove any None values in case the env var is not set
origins = [o for o in origins if o]

# Create FastAPI app instance with detailed configuration
app = FastAPI(
    title=f"{PROJECT_NAME} - Sentient AI Detector App",
    version=VERSION, # Use version from config
    description="API for detecting AI-generated content in educational settings",
    # Customize API docs/schema URLs
    docs_url="/api/docs",
    redoc_url="/api/redoc",
    openapi_url="/api/openapi.json"
    # Using on_event decorators below for DB lifecycle
)

# Add CORS middleware
app.add_middleware(
    CORSMiddleware,
    allow_origins=origins,
    allow_credentials=True,
    allow_methods=["GET", "POST", "PUT", "DELETE", "OPTIONS", "PATCH"],
    allow_headers=["*"],
)

# --- Event Handlers for DB Connection and Batch Processor ---
@app.on_event("startup")
async def startup_event():
    """Connect to MongoDB, ensure indexes, and start batch processor on application startup."""
    logger.info("Executing startup event: Connecting to database...")
    connected = await connect_to_mongo()
    if not connected:
        logger.critical("FATAL: Database connection failed on startup. Application might not function correctly.")
    else:
        logger.info("Startup event: Database connection successful.")
        # Ensure indexes after successful connection
        try:
            db_instance = get_database()
            if db_instance is not None:
                logger.info("Ensuring database indexes...")
                # Index for teachers.kinde_id
                # Use the collection name string directly as defined in crud.py or your DB
                teachers_collection_name = "teachers" 
                teachers_collection = db_instance.get_collection(teachers_collection_name)
                
                try:
                    # Create index on kinde_id, make it unique
                    # Naming the index is good practice for manageability
                    await teachers_collection.create_index("kinde_id", name="idx_teacher_kinde_id", unique=True)
                    logger.info(f"Index 'idx_teacher_kinde_id' on {teachers_collection_name}.kinde_id ensured (unique).")
                except OperationFailure as e:
                    if e.code == 67: # Code 67: CannotCreateIndex (Cosmos DB specific for unique on non-empty)
                        logger.warning(
                            f"Could not create unique index 'idx_teacher_kinde_id' on {teachers_collection_name}.kinde_id "
                            f"programmatically because the collection is not empty (Cosmos DB restriction). "
                            f"Please ensure this index is created manually in Azure Portal if it does not exist. Error: {e.details}"
                        )
                    elif e.code == 13: # Code 13: Unauthorized - Cosmos DB index modification restriction
                        logger.warning(
                            f"Could not modify existing unique index 'idx_teacher_kinde_id' on {teachers_collection_name}.kinde_id. "
                            f"Cosmos DB requires removing and recreating the collection to change unique indexes. "
                            f"Ignoring error and continuing startup. Error details: {e.details}"
                        )
                    else: # Other OperationFailure, re-raise or log as more critical
                        logger.error(f"Database OperationFailure while creating index 'idx_teacher_kinde_id': {e}", exc_info=True)
                        # Potentially re-raise if this should halt startup
                except Exception as e_general: # Catch other general errors during index creation
                    logger.error(f"Unexpected error creating index 'idx_teacher_kinde_id': {e_general}", exc_info=True)
                
                # Example for other potential indexes (uncomment and adapt as needed):
                # documents_collection_name = "documents"
                # documents_collection = db_instance.get_collection(documents_collection_name)
                # await documents_collection.create_index([("teacher_id", 1), ("student_id", 1)], name="idx_doc_teacher_student")
                # logger.info(f"Compound index 'idx_doc_teacher_student' on {documents_collection_name} ensured.")
                
                logger.info("Database indexes ensured.")
            else:
                logger.error("Could not get database instance to ensure indexes.")
        except Exception as e:
            logger.error(f"Error ensuring database indexes: {e}", exc_info=True)

    # Start batch processor in background task
    asyncio.create_task(batch_processor.process_batches())
    logger.info("Batch processor started")

@app.on_event("shutdown")
async def shutdown_event():
    """Stop batch processor and disconnect from MongoDB on application shutdown."""
    logger.info("Executing shutdown event...")
    
    # Stop batch processor
    batch_processor.stop()
    logger.info("Batch processor stopped")
    
    # Disconnect from database
    logger.info("Disconnecting from database...")
    await close_mongo_connection()

# --- API Endpoints ---
@app.get("/", tags=["Root"], include_in_schema=False) # Hide from API docs if desired
async def read_root():
    """Root endpoint welcome message."""
    return {"message": f"Welcome to {PROJECT_NAME}"}

@app.get("/health", status_code=200, tags=["Health Check"])
async def health_check() -> Dict[str, Any]:
    """
    Comprehensive health check endpoint that verifies:
    - Application status and metrics (uptime, memory)
    - Database connectivity and collections
    """
    # Get database health information
    db_health = await check_database_health()

    # Get system metrics using psutil
    process = psutil.Process()
    memory_info = process.memory_info()

    # Calculate uptime
    uptime_seconds = time.time() - APP_START_TIME
    uptime = str(timedelta(seconds=int(uptime_seconds)))

    # Prepare response dictionary
    health_info = {
        "status": "OK", # Start with OK, potentially downgrade based on checks
        "application": {
            "name": PROJECT_NAME,
            "version": VERSION,
            "status": "OK", # Application itself is running if it responds
            "uptime": uptime,
            "memory_usage": {
                "rss_bytes": memory_info.rss,  # Resident Set Size (bytes)
                "vms_bytes": memory_info.vms,  # Virtual Memory Size (bytes)
                "percent": f"{process.memory_percent():.2f}%" # Memory usage percentage
            }
        },
        "database": db_health, # Include detailed DB health dictionary
        "timestamp": datetime.now(timezone.utc).isoformat() + "Z" # Use UTC timestamp
    }

    # Determine overall status based on database health
    if db_health.get("status") == "ERROR":
        health_info["status"] = "ERROR"
    elif db_health.get("status") == "WARNING": # If check_database_health can return WARNING
        health_info["status"] = "WARNING"

    return health_info

# --- Liveness and Readiness Probes ---
@app.get("/healthz", tags=["Probes"], status_code=status.HTTP_200_OK)
async def liveness_probe():
    """Liveness probe: Checks if the application process is running and responsive."""
    return {"status": "live"}

@app.get("/readyz", tags=["Probes"])
async def readiness_probe(response: Response):
    """Readiness probe: Checks if the application is ready to serve traffic (e.g., DB connected)."""
    db_health = await check_database_health()
    if db_health.get("status") == "OK":
        response.status_code = status.HTTP_200_OK
        return {"status": "ready", "database": db_health}
    else:
        response.status_code = status.HTTP_503_SERVICE_UNAVAILABLE
        return {"status": "not_ready", "database": db_health}
# --- End Probes ---

# --- Include API Routers ---
# Apply the configured prefix (e.g., /api/v1) to all included routers
app.include_router(schools_router, prefix=API_V1_PREFIX)
app.include_router(teachers_router, prefix=API_V1_PREFIX)
app.include_router(class_groups_router, prefix=API_V1_PREFIX)
app.include_router(students_router, prefix=API_V1_PREFIX)
# app.include_router(assignments_router, prefix=API_V1_PREFIX) # COMMENTED OUT
app.include_router(documents_router, prefix=API_V1_PREFIX) # Includes documents router
app.include_router(results_router, prefix=API_V1_PREFIX)   # Includes results router
app.include_router(dashboard_router, prefix=API_V1_PREFIX) # NEW: Include dashboard router
app.include_router(analytics_router, prefix=API_V1_PREFIX)

# Add a simple health check endpoint directly to the app
@app.get("/api/v1/test-health")
def read_root():
    return {"Status": "OK"}

# --- TODOs & Future Enhancements ---
# TODO: Add middleware, CORS configuration, and global exception handlers
# from fastapi.middleware.cors import CORSMiddleware
# app.add_middleware(
#     CORSMiddleware,
#     allow_origins=["*"],  # SECURITY: Update for production environments!
#     allow_credentials=True,
#     allow_methods=["*"],
#     allow_headers=["*"],
# )
<|MERGE_RESOLUTION|>--- conflicted
+++ resolved
@@ -42,19 +42,13 @@
 
 frontend_origin = os.getenv("FRONTEND_URL")
 origins = [
-<<<<<<< HEAD
+
     "http://localhost:5173",  # Vite frontend
     "http://localhost:3000",  # Alternative frontend port
     "http://127.0.0.1:5173",  # Alternative localhost
     "http://127.0.0.1:3000",  # Alternative localhost
     "https://gray-mud-0fe5b3703.6.azurestaticapps.net", # Production frontend origin
-=======
-    frontend_origin,
-    "http://localhost:5173",
-    "http://localhost:3000",
-    "http://127.0.0.1:5173",
-    "http://127.0.0.1:3000",
->>>>>>> 5278aa50
+
 ]
 # Remove any None values in case the env var is not set
 origins = [o for o in origins if o]
