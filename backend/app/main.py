--- conflicted
+++ resolved
@@ -10,13 +10,8 @@
 from fastapi import status
 from pymongo.errors import OperationFailure
 import os
-<<<<<<< HEAD
 import pymongo
 from pymongo import IndexModel
-=======
-import pymongo # Added import
-from pymongo import IndexModel # Added import
->>>>>>> 124780e5
 
 # Import config and database lifecycle functions
 from .core.config import PROJECT_NAME, API_V1_PREFIX, VERSION
@@ -215,45 +210,6 @@
             logger.critical(f"[STARTUP_EVENT_CRITICAL] Could not get collection '{ASSESSMENT_TASKS_COLLECTION_NAME}' to create indexes.")
             logger.error(f"Could not get collection '{ASSESSMENT_TASKS_COLLECTION_NAME}' to create indexes.")
 
-<<<<<<< HEAD
-=======
-        # --- Ensure index for Results collection on updated_at ---    
-        RESULTS_COLLECTION_NAME = "results" # As per crud.py
-        results_collection = db.get_collection(RESULTS_COLLECTION_NAME)
-        if results_collection is not None:
-            idx_results_updated_at = IndexModel(
-                [("updated_at", pymongo.ASCENDING)],
-                name="idx_results_updated_at_asc"
-            )
-            try:
-                await results_collection.create_indexes([idx_results_updated_at])
-                logger.info(f"Successfully created/verified index 'idx_results_updated_at_asc' on {RESULTS_COLLECTION_NAME}")
-                logger.critical(f"[STARTUP_EVENT_CRITICAL] Successfully created/verified index 'idx_results_updated_at_asc' on {RESULTS_COLLECTION_NAME}.")
-            except OperationFailure as e:
-                if e.code == 85: # IndexOptionsConflict
-                    logger.warning(
-                        f"Index conflict for 'idx_results_updated_at_asc' on {RESULTS_COLLECTION_NAME}. "
-                        f"Code: {e.code}, Error: {e.details.get('errmsg', str(e))}. "
-                        f"The application will continue, but please resolve this manually."
-                    )
-                    logger.critical(f"[STARTUP_EVENT_CRITICAL] Index conflict for 'idx_results_updated_at_asc' on {RESULTS_COLLECTION_NAME}: Code {e.code}, Error: {e.details.get('errmsg', str(e))}")
-                elif ("The index path corresponding to the specified order-by item is excluded" in e.details.get('errmsg', '') or \
-                     "The order by query does not have a corresponding composite index" in e.details.get('errmsg', '')):
-                    logger.critical(f"[STARTUP_EVENT_CRITICAL] Cosmos DB specific indexing error for 'idx_results_updated_at_asc' on {RESULTS_COLLECTION_NAME}: {e.details.get('errmsg', str(e))}. This indicates the index is still missing or not usable by Cosmos DB despite creation attempt.")
-                    logger.error(f"Cosmos DB indexing issue for 'idx_results_updated_at_asc' on {RESULTS_COLLECTION_NAME}: {e.details.get('errmsg', str(e))}", exc_info=True)
-                else:
-                    logger.critical(f"[STARTUP_EVENT_CRITICAL] Database OperationFailure while creating index 'idx_results_updated_at_asc' on {RESULTS_COLLECTION_NAME}: {e.details.get('errmsg', str(e))}")
-                    logger.error(f"Database OperationFailure while creating index 'idx_results_updated_at_asc' on {RESULTS_COLLECTION_NAME}: {e.details.get('errmsg', str(e))}", exc_info=True)
-                    # Not raising here to allow app to start, but this is critical for worker
-            except Exception as e:
-                logger.critical(f"[STARTUP_EVENT_CRITICAL] Unexpected error creating index 'idx_results_updated_at_asc' on {RESULTS_COLLECTION_NAME}: {e}")
-                logger.error(f"Unexpected error creating index 'idx_results_updated_at_asc' on {RESULTS_COLLECTION_NAME}: {e}", exc_info=True)
-        else:
-            logger.critical(f"[STARTUP_EVENT_CRITICAL] Could not get collection '{RESULTS_COLLECTION_NAME}' to create 'idx_results_updated_at_asc'.")
-            logger.error(f"Could not get collection '{RESULTS_COLLECTION_NAME}' to create 'idx_results_updated_at_asc'.")
-        # --- End Results index ---
-
->>>>>>> 124780e5
         # Ensure indexes for Documents collection (example, adjust as needed)
         # documents_collection = db[DOCUMENT_COLLECTION]
         # await documents_collection.create_index([("teacher_id", 1), ("upload_timestamp", -1)], name="idx_doc_teacher_upload")
