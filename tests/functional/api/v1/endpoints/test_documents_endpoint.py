--- conflicted
+++ resolved
@@ -10,7 +10,7 @@
 from io import BytesIO
 from datetime import datetime, timezone # Added timezone
 
-# Removed: import backend.app.services.blob_storage as blob_storage_module # NEW - Not directly used after conflict resolution
+# Removed: import backend.app.services.blob_storage as blob_storage_module # Not directly used after conflict resolution
 
 from backend.app.core.config import settings
 from backend.app.core.security import get_current_user_payload # NEW - For dependency override
@@ -78,11 +78,7 @@
         "upload_timestamp": now_utc,
         "student_id": student_uuid,
         "assignment_id": assignment_uuid,
-<<<<<<< HEAD
-        "status": DocumentStatus.QUEUED.value,
-=======
         "status": DocumentStatus.QUEUED.value, # Assuming enqueue_assessment_task sets this
->>>>>>> 1f1c5579
         "teacher_id": test_user_kinde_id,
         "character_count": None,
         "word_count": None,
@@ -117,15 +113,9 @@
     )
 
     enqueue_mock = mocker.patch(
-<<<<<<< HEAD
-        'app.api.v1.endpoints.documents.enqueue_assessment_task',
-        new_callable=AsyncMock,
-        return_value=True,
-=======
         'backend.app.api.v1.endpoints.documents.enqueue_assessment_task', # Corrected path
         new_callable=AsyncMock,
         return_value=True, # Assuming it returns True on success
->>>>>>> 1f1c5579
     )
 
     # 4. Prepare form data and file for upload
@@ -157,11 +147,7 @@
     assert response_data["file_type"] == FileType.PDF.value
     assert response_data["student_id"] == str(student_uuid)
     assert response_data["assignment_id"] == str(assignment_uuid)
-<<<<<<< HEAD
-    assert response_data["status"] == DocumentStatus.QUEUED.value
-=======
     assert response_data["status"] == DocumentStatus.QUEUED.value # Matches mock_created_document_data
->>>>>>> 1f1c5579
     assert response_data["teacher_id"] == test_user_kinde_id
     assert "_id" in response_data
     assert response_data["_id"] == str(created_doc_id)
@@ -186,12 +172,9 @@
     assert document_in_arg.file_type == FileType.PDF
     assert document_in_arg.student_id == student_uuid
     assert document_in_arg.assignment_id == assignment_uuid
-<<<<<<< HEAD
-=======
     # The document is created with QUEUED status if enqueue is successful and sets it
     # or it might be created with an initial status like UPLOADED then updated.
     # Based on mock_created_document_data, it's QUEUED.
->>>>>>> 1f1c5579
     assert document_in_arg.status == DocumentStatus.QUEUED
     assert document_in_arg.teacher_id == test_user_kinde_id
 
@@ -204,13 +187,8 @@
 
     enqueue_mock.assert_awaited_once_with(
         document_id=created_doc_id,
-<<<<<<< HEAD
-        user_id=test_user_kinde_id,
-        priority_level=0,
-=======
         user_id=test_user_kinde_id, # Assuming user_id is teacher_id here
         priority_level=0, # Assuming default priority
->>>>>>> 1f1c5579
     )
 
     # Clean up dependency override
@@ -329,41 +307,6 @@
     large_file_size = 10 * 1024 * 1024  # 10MB
     large_file_content = b'a' * large_file_size
     mock_file_name = "very_large_document.txt"
-<<<<<<< HEAD
-    
-    # 3. Mock External Service Calls (Blob storage should not be called)
-    mock_upload_blob_instance = blob_storage_module.upload_file_to_blob
-    mock_upload_blob_instance.reset_mock()
-    # Configure blob upload to return a name, as it would if successful
-    mock_upload_blob_instance.return_value = f"mock_blob_for_large_file_{uuid.uuid4()}.txt"
-
-    # Mock CRUD operations
-    # Crucially, mock create_document to return a mock Document object with ALL necessary fields for serialization
-    created_doc_id_for_large_file = uuid.uuid4()
-    student_uuid_for_large_file = uuid.uuid4() # Define for consistency
-    assignment_uuid_for_large_file = uuid.uuid4() # Define for consistency
-    now_utc_for_large_file = datetime.now(timezone.utc)
-
-    mock_doc_instance_for_large_file = mocker.MagicMock(spec=Document)
-    mock_doc_instance_for_large_file.id = created_doc_id_for_large_file
-    mock_doc_instance_for_large_file.original_filename = mock_file_name
-    mock_doc_instance_for_large_file.storage_blob_path = mock_upload_blob_instance.return_value
-    mock_doc_instance_for_large_file.file_type = FileType.TXT # Assuming .txt from mock_file_name
-    mock_doc_instance_for_large_file.upload_timestamp = now_utc_for_large_file
-    mock_doc_instance_for_large_file.student_id = student_uuid_for_large_file
-    mock_doc_instance_for_large_file.assignment_id = assignment_uuid_for_large_file
-    mock_doc_instance_for_large_file.status = DocumentStatus.QUEUED
-    mock_doc_instance_for_large_file.teacher_id = test_user_kinde_id # from auth mock
-    mock_doc_instance_for_large_file.character_count = None
-    mock_doc_instance_for_large_file.word_count = None
-    mock_doc_instance_for_large_file.created_at = now_utc_for_large_file
-    mock_doc_instance_for_large_file.updated_at = now_utc_for_large_file
-    # Pydantic v2: .model_dump() is preferred for serialization
-    # For MagicMock, we need to ensure it can be serialized. 
-    # A simpler approach for MagicMock is to mock .model_dump() if FastAPI internals use it, 
-    # or ensure all attributes accessed by the serializer are present.
-    # FastAPI's default serialization will access attributes directly for response_model.
-=======
     mock_blob_name = f"test_blob_large_{uuid.uuid4()}.txt" # Unique blob name for this test
     now_utc = datetime.now(timezone.utc)
 
@@ -377,7 +320,6 @@
         new_callable=AsyncMock,
         return_value=mock_blob_name
     )
->>>>>>> 1f1c5579
 
     # Mock crud.create_document
     created_doc_id = uuid.uuid4()
@@ -533,7 +475,6 @@
     # The exact message might depend on your auth setup. "Not authenticated" is common.
     # "Invalid authentication credentials" is also possible for some schemes if a malformed token is sent.
     # If no Authorization header is sent, it's usually "Not authenticated".
-    # Let's stick to what was originally in your test if that's what your app returns.
     assert "Invalid authentication credentials" in response_data.get("detail", "") or \
            "Not authenticated" in response_data.get("detail", ""), \
            f"Expected detail 'Invalid authentication credentials' or 'Not authenticated', got '{response_data.get('detail')}'"
@@ -592,13 +533,20 @@
         "teacher_id": test_user_kinde_id,
         "created_at": now_utc,
         "updated_at": datetime.now(timezone.utc), # Should be updated
+        "character_count": None, # Added for completeness if Document model expects it
+        "word_count": None,      # Added for completeness
         "is_deleted": False # Assuming is_deleted field exists
     }
+    # Ensure all fields required by Document model are present
+    # If your Document model has default values for character_count, word_count, they might not be strictly needed here
+    # but it's safer to include them if they are part of the response model.
     mock_doc_instance_after_update = Document(**mock_document_data_after_update)
+
 
     # Mock for get_document_by_id (document before update)
     mock_document_data_before_update = mock_document_data_after_update.copy()
     mock_document_data_before_update["status"] = DocumentStatus.UPLOADED # Example initial status
+    mock_document_data_before_update["updated_at"] = now_utc # Keep updated_at same as created_at initially
     mock_doc_instance_before_update = Document(**mock_document_data_before_update)
 
 
@@ -629,6 +577,13 @@
     response_data = response.json()
     assert response_data["_id"] == str(test_doc_id)
     assert response_data["status"] == DocumentStatus.PROCESSING.value # Status should be updated
+    assert response_data["teacher_id"] == test_user_kinde_id # Verify teacher_id is still correct
+    # Check if updated_at has changed (optional, but good practice)
+    # This requires careful handling of datetime objects and their string representations
+    # For simplicity, we'll assume the status check is primary.
+    # original_updated_at_str = mock_doc_instance_before_update.updated_at.isoformat().replace("+00:00", "Z")
+    # assert response_data["updated_at"] != original_updated_at_str
+
 
     # Verify CRUD mocks were called correctly
     mock_crud_get_document.assert_called_once_with(
